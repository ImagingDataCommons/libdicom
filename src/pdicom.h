--- conflicted
+++ resolved
@@ -1,20 +1,6 @@
 /* Declarations not in the public API.
  */
 
-<<<<<<< HEAD
-#include "config.h"
-
-#ifdef _WIN32
-// the Windows CRT considers strncpy unsafe
-#define _CRT_SECURE_NO_WARNINGS
-// and deprecates strdup
-#define strdup(v) _strdup(v)
-// _close() is the posix-like close()
-#define close(v) _close(v)
-#endif
-
-=======
->>>>>>> a1a837da
 #ifndef NDEBUG
 #  define DCM_DEBUG_ONLY( ... ) __VA_ARGS__
 #else
