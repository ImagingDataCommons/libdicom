--- conflicted
+++ resolved
@@ -10,26 +10,17 @@
 static const char usage[] = "usage: dcm-dump [-v] [-V] [-h] FILE_PATH\n";
 
 
-int main(int argc, char *argv[]) 
+int main(int argc, char *argv[])
 {
     int i;
+
     const char *file_path = NULL;
     DcmError *error = NULL;
     DcmDataSet *metadata = NULL;
-<<<<<<< HEAD
-    DcmDataSet *file_meta = NULL;
-    DcmFile *file = NULL;
-    DcmError *error = NULL;
-
-    dcm_log_set_level(DCM_LOG_ERROR);
-
-=======
     DcmDataSet *meta = NULL;
     DcmFilehandle *handle = NULL;
 
-    dcm_log_level = DCM_LOG_ERROR;
-    //dcm_log_level = DCM_LOG_DEBUG;
->>>>>>> a9b8936d
+    dcm_log_set_level(DCM_LOG_ERROR);
 
     for (i = 1; i < argc && argv[i][0] == '-'; i++) {
         switch (argv[i][1]) {
@@ -55,16 +46,10 @@
     file_path = argv[i];
 
     dcm_log_info("Read file '%s'", file_path);
-<<<<<<< HEAD
-    file = dcm_file_create(&error, file_path, 'r');
-    if (file == NULL) {
-        dcm_log_error("Reading file '%s' failed.", file_path);
-=======
     handle = dcm_filehandle_create_from_file(&error, file_path);
     if (handle == NULL) {
         dcm_error_log(error);
         dcm_error_clear(&error);
->>>>>>> a9b8936d
         return EXIT_FAILURE;
     }
     dcm_log_info("Read File Meta Information");
