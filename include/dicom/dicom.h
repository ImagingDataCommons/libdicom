--- conflicted
+++ resolved
@@ -766,7 +766,10 @@
                                          bool steal);
 
 /**
- * Get a floating-point value of a Data Element.
+ * Get a floating-point value from a Data Element.
+ *
+ * The Data Element Value Reepresentation may be either single- or 
+ * double-precision floating point.
  *
  * :param error: Pointer to error object
  * :param element: Pointer to Data Element
@@ -776,10 +779,10 @@
  * :return: true on success
  */
 DCM_EXTERN
-bool dcm_element_get_value_double(DcmError **error,
-                                  const DcmElement *element,
-                                  uint32_t index,
-                                  double *value);
+bool dcm_element_get_value_floatingpoint(DcmError **error,
+                                         const DcmElement *element,
+                                         uint32_t index,
+                                         double *value);
 
 /**
  * Set the value of a Data Element to a floating-point.
@@ -795,9 +798,9 @@
  * :return: true on success
  */
 DCM_EXTERN
-bool dcm_element_set_value_double(DcmError **error,
-                                  DcmElement *element,
-                                  double value);
+bool dcm_element_set_value_floatingpoint(DcmError **error,
+                                         DcmElement *element,
+                                         double value);
 
 /**
  * Get a binary value from a Data Element.
@@ -1472,13 +1475,8 @@
  */
 DCM_EXTERN
 DcmFilehandle *dcm_filehandle_create_from_memory(DcmError **error,
-<<<<<<< HEAD
-                                                 char *buffer,
-						 int64_t length);
-=======
                                                  const char *buffer,
                                                  int64_t length);
->>>>>>> 92f731df
 
 /**
  * Read File Meta Information from a File.
