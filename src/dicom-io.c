/*
 * Implementation of subroutines that are independent of the DICOM standard.
 */

#include "config.h"

#ifdef _WIN32
// the Windows CRT considers strdup and strcpy unsafe
#define _CRT_SECURE_NO_WARNINGS
#define _CRT_NONSTDC_NO_DEPRECATE
// and deprecates strdup
#define strdup(v) _strdup(v)
#include <share.h>
#endif

#include <assert.h>
#include <errno.h>
#include <stdarg.h>
#include <stdlib.h>
#include <stdio.h>
#include <string.h>
#include <sys/types.h>
#include <sys/stat.h>
#include <fcntl.h>
#ifdef HAVE_UNISTD_H
#include <unistd.h>
#endif
#ifdef HAVE_IO_H
#include <io.h>
#endif /*HAVE_IO_H*/
#include <time.h>

#include <dicom/dicom.h>
#include "pdicom.h"

/* The size of the input buffer we use.
 */
#define BUFFER_SIZE (4096)

typedef struct _DcmIOFile {
    int fd;
    char *filehandlename;
    char input_buffer[BUFFER_SIZE];
    int bytes_in_buffer;
    int read_point;
} DcmIOFile;


static int dcm_io_close_filehandle(DcmError **error, void *data)
{
    DcmIOFile *io_filehandle = (DcmIOFile *) data;

    int close_errno = 0;

    if (io_filehandle->fd != -1) {
        if (close(io_filehandle->fd)) {
            close_errno = errno;
        }

        io_filehandle->fd = -1;

        if (close_errno) {
            dcm_error_set(error, DCM_ERROR_CODE_IO,
                "Unable to close filehandle",
                "Unable to close %s - %s",
                io_filehandle->filehandlename, strerror(close_errno));
        }
    }

    free(io_filehandle->filehandlename);
    free(io_filehandle);

    return close_errno;
}


static void *dcm_io_open_filehandle(DcmError **error, void *client)
{
    DcmIOFile *io_filehandle = DCM_NEW(error, DcmIOFile);
    if (io_filehandle == NULL) {
        return NULL;
    }

    // The "not set" value for fd
    io_filehandle->fd = -1;

    const char *filehandlename = (const char *) client;
    io_filehandle->filehandlename = dcm_strdup(error, filehandlename);
    if (io_filehandle->filehandlename == NULL) {
        dcm_io_close_filehandle(error, io_filehandle);
        return NULL;
    }

    int open_errno;

#ifdef _WIN32
    int oflag = _O_BINARY | _O_RDONLY | _O_RANDOM;
    // some mingw are missing this ... just use the numeric value
    // #define _SH_DENYWR 0x20
    int shflag = 0x20;
    int pmode = 0;
    open_errno = _sopen_s(&io_filehandle->fd, io_filehandle->filehandlename,
                          oflag, shflag, pmode);
#else
    int flags = O_RDONLY;
#ifdef O_BINARY
    flags |= O_BINARY;
#endif
    mode_t mode = 0;
    do
        io_filehandle->fd = open(io_filehandle->filehandlename, flags, mode);
    while (io_filehandle->fd == -1 && errno == EINTR);

    open_errno = errno;
#endif

    if (io_filehandle->fd == -1) {
        dcm_error_set(error, DCM_ERROR_CODE_IO,
            "Unable to open filehandle",
            "Unable to open %s - %s", io_filehandle->filehandlename, strerror(open_errno));
        dcm_io_close_filehandle(error, io_filehandle);
        return NULL;
    }

    return io_filehandle;
}


static int64_t read_filehandle(DcmError **error, DcmIOFile *io_filehandle,
    char *buffer, int64_t length)
{
    int64_t bytes_read;

#ifdef _WIN32
    bytes_read = _read(io_filehandle->fd, buffer, length);
#else
    do {
        bytes_read = read(io_filehandle->fd, buffer, length);
    } while (bytes_read < 0 && errno == EINTR);
#endif

    if (bytes_read < 0) {
        dcm_error_set(error, DCM_ERROR_CODE_IO,
            "Unable to read from filehandle",
            "Unable to read %s - %s", io_filehandle->filehandlename, strerror(errno));
    }

    return bytes_read;
}


/* Refill the input buffer.
 * -1 on error, 0 on EOF, otherwise bytes read.
 */
static int64_t refill(DcmError **error, DcmIOFile *io_filehandle)
{
    // buffer should be empty coming in
    assert(io_filehandle->bytes_in_buffer - io_filehandle->read_point == 0);

    int64_t bytes_read = read_filehandle(error, io_filehandle,
                                   io_filehandle->input_buffer, BUFFER_SIZE);
    if (bytes_read < 0) {
        return bytes_read;
    }

    io_filehandle->read_point = 0;
    io_filehandle->bytes_in_buffer = bytes_read;

    return bytes_read;
}


static int64_t dcm_io_read_filehandle(DcmError **error, void *data,
    char *buffer, int64_t length)
{
    DcmIOFile *io_filehandle = (DcmIOFile *) data;
    int64_t bytes_read = 0;

    while (length > 0) {
        /* Refill the input buffer if it's empty.
         */
        if (io_filehandle->bytes_in_buffer - io_filehandle->read_point == 0) {
            int64_t refill_bytes = refill(error, io_filehandle);
            if (refill_bytes < 0) {
                return refill_bytes;
            } else if (refill_bytes == 0) {
                // we may be read some bytes in a previous loop
                return bytes_read;
            }
        }

        /* Read what we can from the buffer.
         */
        int bytes_available = io_filehandle->bytes_in_buffer - io_filehandle->read_point;
        int bytes_to_copy = MIN(bytes_available, length);

        memcpy(buffer,
               io_filehandle->input_buffer + io_filehandle->read_point,
               bytes_to_copy);
        length -= bytes_to_copy;
        buffer += bytes_to_copy;

        io_filehandle->read_point += bytes_to_copy;
        bytes_read += bytes_to_copy;
    }

    return bytes_read;
}


static int64_t dcm_io_seek_filehandle(DcmError **error, void *data,
    int64_t offset, int whence)
{
    DcmIOFile *io_filehandle = (DcmIOFile *) data;

    /* We've read ahead by some number of buffered bytes, so first undo that,
     * then do the seek from the true position.
     */
    int64_t new_offset;

    int64_t bytes_ahead = io_filehandle->bytes_in_buffer - io_filehandle->read_point;
    if (bytes_ahead > 0) {
#ifdef _WIN32
        new_offset = _lseeki64(io_filehandle->fd, -bytes_ahead, SEEK_CUR);
#else
        new_offset = lseek(io_filehandle->fd, -bytes_ahead, SEEK_CUR);
#endif

        if (new_offset < 0) {
            dcm_error_set(error, DCM_ERROR_CODE_IO,
                "Unable to seek filehandle",
                "Unable to seek %s - %s", io_filehandle->filehandlename, strerror(errno));
        }
    }

#ifdef _WIN32
    new_offset = _lseeki64(io_filehandle->fd, offset, whence);
#else
    new_offset = lseek(io_filehandle->fd, offset, whence);
#endif

    if (new_offset < 0) {
        dcm_error_set(error, DCM_ERROR_CODE_IO,
            "Unable to seek filehandle",
            "Unable to seek %s - %s", io_filehandle->filehandlename, strerror(errno));
    }

    /* Empty the buffer, since we may now be at a different position.
     */
    io_filehandle->bytes_in_buffer = 0;
    io_filehandle->read_point = 0;

    return new_offset;
}


DcmFilehandle *dcm_filehandle_create_from_file(DcmError **error,
                                               const char *filehandle_path)
{
    static DcmIO io = {
        dcm_io_open_filehandle,
        dcm_io_close_filehandle,
        dcm_io_read_filehandle,
        dcm_io_seek_filehandle,
    };

    return dcm_filehandle_create(error, &io, (void *) filehandle_path);
}


typedef struct _DcmIOMemory {
    const char *buffer;
    int64_t length;
    int64_t read_point;
} DcmIOMemory;


static int dcm_io_close_memory(DcmError **error, void *data)
{
    DcmIOMemory *io_memory = (DcmIOMemory *) data;

    USED(error);
    free(io_memory);

    return 0;
}


static void *dcm_io_open_memory(DcmError **error, void *client)
{
    DcmIOMemory *params = (DcmIOMemory *)client;

    DcmIOMemory *io_memory = DCM_NEW(error, DcmIOMemory);
    if (io_memory == NULL) {
        return NULL;
    }
    io_memory->buffer = params->buffer;
    io_memory->length = params->length;

    return io_memory;
}


static int64_t dcm_io_read_memory(DcmError **error, void *data,
    char *buffer, int64_t length)
{
    DcmIOMemory *io_memory = (DcmIOMemory *) data;

    USED(error);

    int bytes_available = io_memory->length - io_memory->read_point;
    int bytes_to_copy = MIN(bytes_available, length);
    memcpy(buffer,
           io_memory->buffer + io_memory->read_point,
           bytes_to_copy);
    io_memory->read_point += bytes_to_copy;

    return bytes_to_copy;
}


static int64_t dcm_io_seek_memory(DcmError **error, void *data,
    int64_t offset, int whence)
{
    DcmIOMemory *io_memory = (DcmIOMemory *) data;

    int64_t new_offset;

    switch (whence)
    {
        case SEEK_SET:
            new_offset = offset;
            break;

        case SEEK_CUR:
            new_offset = io_memory->read_point + offset;
            break;

        case SEEK_END:
            new_offset = io_memory->length + offset;
            break;

        default:
            dcm_error_set(error, DCM_ERROR_CODE_IO,
                "Unsupported whence",
                "Whence %d not implemented", whence);
            return -1;
    }

    io_memory->read_point = MAX(0, MIN(new_offset, io_memory->length));

    return io_memory->read_point;
}


DcmFilehandle *dcm_filehandle_create_from_memory(DcmError **error,
<<<<<<< HEAD
                                                 char *buffer, int64_t length)
=======
                                                 const char *buffer,
                                                 int64_t length)
>>>>>>> 92f731df
{
    static DcmIO io = {
        dcm_io_open_memory,
        dcm_io_close_memory,
        dcm_io_read_memory,
        dcm_io_seek_memory,
    };

    DcmIOMemory memory = {
        buffer,
        length,
        0
    };

    return dcm_filehandle_create(error, &io, &memory);
}<|MERGE_RESOLUTION|>--- conflicted
+++ resolved
@@ -354,12 +354,8 @@
 
 
 DcmFilehandle *dcm_filehandle_create_from_memory(DcmError **error,
-<<<<<<< HEAD
-                                                 char *buffer, int64_t length)
-=======
-                                                 const char *buffer,
+                                                 const char *buffer, 
                                                  int64_t length)
->>>>>>> 92f731df
 {
     static DcmIO io = {
         dcm_io_open_memory,
