/*
 * Implementation of Part 5 of the DICOM standard: Data Structures and Encoding.
 */

#include "config.h"

#ifdef _WIN32
// the Windows CRT considers strdup and strcpy unsafe
#define _CRT_SECURE_NO_WARNINGS
// and deprecates strdup
#define strdup(v) _strdup(v)
#endif

#include <assert.h>
#include <stdbool.h>
#include <stdint.h>
#include <stdio.h>
#include <stdlib.h>
#include <string.h>
#include <inttypes.h>

#include "utarray.h"
#include "uthash.h"

#include <dicom/dicom.h>
#include "pdicom.h"


struct _DcmElement {
    uint32_t tag;
    DcmVR vr;
    uint32_t length;
    uint32_t vm;
    bool assigned;

    // Store values for multiplicity 1 (the most common case)
    // inside the element to reduce malloc/frees during build
    union {
        union {
            float fl;
            double fd;
            int16_t ss;
            int32_t sl;
            int64_t sv;
            uint16_t us;
            uint32_t ul;
            uint64_t uv;

            char *str;

            // Binary value (multiplicity 1)
            char *bytes;

            // Sequence value (multiplicity 1)
            DcmSequence *sq;

        } single;

        union {
            // Numeric value (multiplicity 2-n)
            float *fl;
            double *fd;
            int16_t *ss;
            int32_t *sl;
            int64_t *sv;
            uint16_t *us;
            uint32_t *ul;
            uint64_t *uv;

            // Character string value (multiplicity 2-n)
            char **str;

        } multi;
    } value;

    // Free these on destroy
    void *value_pointer;
    char **value_pointer_array;
    DcmSequence *sequence_pointer;

    UT_hash_handle hh;
};


struct _DcmSequence {
    UT_array *items;
    bool is_locked;
};


struct _DcmDataSet {
    DcmElement *elements;
    bool is_locked;
};


struct _DcmFrame {
    uint32_t number;
    const char *data;
    uint32_t length;
    uint16_t rows;
    uint16_t columns;
    uint16_t samples_per_pixel;
    uint16_t bits_allocated;
    uint16_t bits_stored;
    uint16_t high_bit;
    uint16_t pixel_representation;
    uint16_t planar_configuration;
    const char *photometric_interpretation;
    const char *transfer_syntax_uid;
};


struct _DcmBOT {
    uint32_t num_frames;
    ssize_t *offsets;
    ssize_t first_frame_offset;
};


struct SequenceItem {
    DcmDataSet *dataset;
};


static struct SequenceItem *create_sequence_item(DcmError **error,
                                                 DcmDataSet *dataset)
{
    struct SequenceItem *seq_item = DCM_NEW(error, struct SequenceItem);
    if (seq_item == NULL) {
        return NULL;
    }
    seq_item->dataset = dataset;
    dcm_dataset_lock(seq_item->dataset);
    return seq_item;
}


static void copy_sequence_item_icd(void *_dst_item, const void *_src_item)
{
    struct SequenceItem *dst_seq_item = (struct SequenceItem *) _dst_item;
    struct SequenceItem *src_seq_item = (struct SequenceItem *) _src_item;
    dst_seq_item->dataset = src_seq_item->dataset;
    dcm_dataset_lock(dst_seq_item->dataset);
}


static void destroy_sequence_item_icd(void *_item)
{
    if (_item) {
        struct SequenceItem *seq_item = (struct SequenceItem *) _item;
        if (seq_item) {
            if (seq_item->dataset) {
                dcm_dataset_destroy(seq_item->dataset);
                seq_item->dataset = NULL;
            }
            // utarray frees the memory of the item itself
        }
    }
}


static UT_icd sequence_item_icd = {
    sizeof(struct SequenceItem),
    NULL,
    copy_sequence_item_icd,
    destroy_sequence_item_icd
};


static int compare_tags(const void *a, const void *b)
{
   return ( *(uint32_t*)a - *(uint32_t*)b );
}


DcmElement *dcm_element_create(DcmError **error, uint32_t tag, DcmVR vr)
{
    if (!dcm_is_valid_vr_for_tag(vr, tag)) {
        dcm_error_set(error, DCM_ERROR_CODE_INVALID,
                      "Incorrect tag",
                      "Tag %08X does not allow VR %s",
                      tag,
                      dcm_dict_str_from_vr(vr));
        return NULL;
    }

    DcmElement *element = DCM_NEW(error, DcmElement);
    if (element == NULL) {
        return NULL;
    }
    element->tag = tag;
    element->vr = vr;

    return element;
}


void dcm_element_destroy(DcmElement *element)
{
    if (element) {
        dcm_log_debug("Destroy Data Element '%08X'.", element->tag);
        if(element->sequence_pointer) {
            dcm_sequence_destroy(element->sequence_pointer);
        }
        if(element->value_pointer) {
            free(element->value_pointer);
        }
        if(element->value_pointer_array) {
            dcm_free_string_array(element->value_pointer_array, element->vm);
        }
        free(element);
    }
}


uint16_t dcm_element_get_group_number(const DcmElement *element)
{
<<<<<<< HEAD
    return element->tag >> 16;
=======
    return (uint16_t)(element->tag >> 16);
>>>>>>> 4bd0e5ce
}


uint16_t dcm_element_get_element_number(const DcmElement *element)
{
<<<<<<< HEAD
    return element->tag & 0xffff;
=======
    return (uint16_t)(element->tag);
>>>>>>> 4bd0e5ce
}


uint32_t dcm_element_get_tag(const DcmElement *element)
{
    return element->tag;
}


DcmVR dcm_element_get_vr(const DcmElement *element)
{
    return element->vr;
}


uint32_t dcm_element_get_vm(const DcmElement *element)
{
    return element->vm;
}


bool dcm_element_is_multivalued(const DcmElement *element)
{
    return element->vm > 1;
}


uint32_t dcm_element_get_length(const DcmElement *element)
{
    return element->length;
}


// check, set, get string value representations

static bool element_check_index(DcmError **error,
                                const DcmElement *element, uint32_t index)
{
    if (index >= element->vm) {
        dcm_error_set(error, DCM_ERROR_CODE_INVALID,
                      "Data Element index out of range",
                      "Element tag %08X has VM of %d, index %d is out of range",
                      element->tag,
                      element->vm,
                      index);
        return false;
    }
<<<<<<< HEAD

    return true;
}


static bool element_check_string(DcmError **error,
                                 const DcmElement *element)
{
    DcmVRClass klass = dcm_dict_vr_class(element->vr);
    if (klass != DCM_CLASS_STRING_MULTI && klass != DCM_CLASS_STRING_SINGLE) {
        dcm_error_set(error, DCM_ERROR_CODE_INVALID,
                      "Data Element is not string",
                      "Element tag %08X has VR %s with no string value",
                      element->tag,
                      dcm_dict_str_from_vr(element->vr));
        return false;
    }
=======

    return true;
}
>>>>>>> 4bd0e5ce

    return true;
}

<<<<<<< HEAD

static bool element_check_assigned(DcmError **error,
                                   const DcmElement *element)
{
    if (!element->assigned) {
        dcm_error_set(error, DCM_ERROR_CODE_INVALID,
                      "Data Element not assigned a value",
                      "Element tag %08X has not been assigned a value",
                      element->tag);
=======
static bool element_check_string(DcmError **error,
                                 const DcmElement *element)
{
    DcmVRClass klass = dcm_dict_vr_class(element->vr);
    if (klass != DCM_CLASS_STRING_MULTI && klass != DCM_CLASS_STRING_SINGLE) {
        dcm_error_set(error, DCM_ERROR_CODE_INVALID,
                      "Data Element is not string",
                      "Element tag %08X has VR %s with no string value",
                      element->tag,
                      dcm_dict_str_from_vr(element->vr));
>>>>>>> 4bd0e5ce
        return false;
    }

    return true;
}


<<<<<<< HEAD
static bool element_check_not_assigned(DcmError **error,
                                       const DcmElement *element)
{
    if (element->assigned) {
        dcm_error_set(error, DCM_ERROR_CODE_INVALID,
                      "Data Element assigned twice",
                      "Element tag %08X has been previously assigned a value",
=======
static bool element_check_assigned(DcmError **error,
                                   const DcmElement *element)
{
    if (!element->assigned) {
        dcm_error_set(error, DCM_ERROR_CODE_INVALID,
                      "Data Element not assigned a value",
                      "Element tag %08X has not been assigned a value",
>>>>>>> 4bd0e5ce
                      element->tag);
        return false;
    }

    return true;
}


<<<<<<< HEAD
bool dcm_element_get_value_string(DcmError **error,
                                  const DcmElement *element,
                                  uint32_t index,
                                  const char **value)
{
    if (!element_check_assigned(error, element) ||
        !element_check_string(error, element) ||
        !element_check_index(error, element, index)) {
        return false;
    }

    if (element->vm == 1) {
        *value = element->value.single.str;
    } else {
        *value = element->value.multi.str[index];
    }

    return true;
}


static bool element_check_capacity(DcmError **error,
                                   DcmElement *element, uint32_t capacity)
{
    uint32_t i;

    bool was_assigned = element->assigned;

    // we have to turn on "assigned" for this func so we can read out values
    element->assigned = true;

    for (i = 0; i < element->vm; i++) {
        const char *value;
        if (!dcm_element_get_value_string(error, element, i, &value)) {
            element->assigned = was_assigned;
            return false;
        }

        size_t length = strlen(value);
        if (length > capacity) {
            element->assigned = was_assigned;
            dcm_log_warning("Data Element capacity check failed -- "
                            "Value of Data Element '%08X' exceeds "
                            "maximum length of Value Representation (%d)",
                            element->tag,
                            capacity);
        }
    }

    element->assigned = was_assigned;
=======
static bool element_check_not_assigned(DcmError **error,
                                       const DcmElement *element)
{
    if (element->assigned) {
        dcm_error_set(error, DCM_ERROR_CODE_INVALID,
                      "Data Element assigned twice",
                      "Element tag %08X has been previously assigned a value",
                      element->tag);
        return false;
    }

    return true;
}


bool dcm_element_get_value_string(DcmError **error,
                                  const DcmElement *element,
                                  uint32_t index,
                                  const char **value)
{
    if (!element_check_assigned(error, element) ||
        !element_check_string(error, element) ||
        !element_check_index(error, element, index)) {
        return false;
    }

    if (element->vm == 1) {
        *value = element->value.single.str;
    } else {
        *value = element->value.multi.str[index];
    }
>>>>>>> 4bd0e5ce

    return true;
}


<<<<<<< HEAD
static bool dcm_element_validate(DcmError **error, DcmElement *element)
{
    DcmVRClass klass = dcm_dict_vr_class(element->vr);

    if (!element_check_not_assigned(error, element)) {
        return false;
    }

    if (!dcm_is_valid_vr_for_tag(element->vr, element->tag)) {
        dcm_error_set(error, DCM_ERROR_CODE_INVALID,
                      "Data Element validation failed",
                      "Bad VR for tag %08X, should be %s",
                      element->tag,
                      dcm_dict_str_from_vr(element->vr));
        return false;
    }

    if (klass == DCM_CLASS_NUMERIC) {
        if (element->length != element->vm * dcm_dict_vr_size(element->vr)) {
            dcm_error_set(error, DCM_ERROR_CODE_INVALID,
                          "Data Element validation failed",
                          "Bad length for numeric tag %08X",
                          element->tag);
            return false;
        }
    }

    if (klass == DCM_CLASS_STRING_MULTI || klass == DCM_CLASS_STRING_SINGLE) {
        uint32_t capacity = dcm_dict_vr_capacity(element->vr);
        if (!element_check_capacity(error, element, capacity)) {
=======
static bool element_check_capacity(DcmError **error,
                                   DcmElement *element, uint32_t capacity)
{
    uint32_t i;

    bool was_assigned = element->assigned;

    // we have to turn on "assigned" for this func so we can read out values
    element->assigned = true;

    for (i = 0; i < element->vm; i++) {
        const char *value;
        if (!dcm_element_get_value_string(error, element, i, &value)) {
            element->assigned = was_assigned;
            return false;
        }

        size_t length = strlen(value);
        if (length > capacity) {
            element->assigned = was_assigned;
            dcm_error_set(error, DCM_ERROR_CODE_INVALID,
                          "Data Element capacity check failed",
                          "Value of Data Element '%08X' exceeds "
                          "maximum length of Value Representation",
                          "(%d)",
                          element->tag,
                          capacity);
>>>>>>> 4bd0e5ce
            return false;
        }
    }

<<<<<<< HEAD
    element->assigned = true;
=======
    element->assigned = was_assigned;
>>>>>>> 4bd0e5ce

    return true;
}


<<<<<<< HEAD
static void element_set_length(DcmElement *element, uint32_t length)
{
    uint32_t even_length = length % 2 != 0 ? length + 1 : length;

    if (element->length == 0) {
        element->length = even_length;
    }
}
=======
static bool dcm_element_validate(DcmError **error, DcmElement *element)
{
    DcmVRClass klass = dcm_dict_vr_class(element->vr);
>>>>>>> 4bd0e5ce

    if (!element_check_not_assigned(error, element)) {
        return false;
    }

<<<<<<< HEAD
bool dcm_element_set_value_string_multi(DcmError **error,
                                        DcmElement *element,
                                        char **values,
                                        uint32_t vm,
                                        bool steal)
{
    if (!element_check_not_assigned(error, element) ||
        !element_check_string(error, element)) {
        return false;
    }

    if (vm == 1) {
        if (steal) {
            element->value.single.str = values[0];
        } else {
            char *value_copy = dcm_strdup(error, values[0]);
            if (value_copy == NULL) {
                return false;
            }

            element->value.single.str = value_copy;
            element->value_pointer = value_copy;
        }
    } else {
        DcmVRClass klass = dcm_dict_vr_class(element->vr);
        if (klass != DCM_CLASS_STRING_MULTI) {
            dcm_error_set(error, DCM_ERROR_CODE_INVALID,
                          "Data Element is not multi-valued string",
                          "Element tag %08X has VR %s with only a string value",
                          element->tag,
                          dcm_dict_str_from_vr(element->vr));
            return false;
        }

        if (steal) {
            element->value.multi.str = values;
        } else {
            char **values_copy = DCM_NEW_ARRAY(error, vm, char *);
            if (values_copy == NULL) {
                return false;
            }
            element->value.multi.str = values_copy;
            element->value_pointer_array = values_copy;
=======
    if (!dcm_is_valid_vr_for_tag(element->vr, element->tag)) {
        dcm_error_set(error, DCM_ERROR_CODE_INVALID,
                      "Data Element validation failed",
                      "Bad VR for tag %08X, should be %s",
                      element->tag,
                      dcm_dict_str_from_vr(element->vr));
        return false;
    }

    if (klass == DCM_CLASS_NUMERIC) {
        if (element->length != element->vm * dcm_dict_vr_size(element->vr)) {
            dcm_error_set(error, DCM_ERROR_CODE_INVALID,
                          "Data Element validation failed",
                          "Bad length for numeric tag %08X",
                          element->tag);
            return false;
        }
    }

    if (klass == DCM_CLASS_STRING_MULTI || klass == DCM_CLASS_STRING_SINGLE) {
        uint32_t capacity = dcm_dict_vr_capacity(element->vr);
        if (!element_check_capacity(error, element, capacity)) {
            return false;
        }
    }

    element->assigned = true;

    return true;
}
>>>>>>> 4bd0e5ce

            for (uint32_t i = 0; i < vm; i++) {
                values_copy[i] = dcm_strdup(error, values[i]);
                if (values_copy[i] == NULL) {
                    return false;
                }
            }
        }
    }

<<<<<<< HEAD
    element->vm = vm;
=======
static void element_set_length(DcmElement *element, uint32_t length)
{
    uint32_t even_length = length % 2 != 0 ? length + 1 : length;

    if (element->length == 0) {
        element->length = even_length;
    }
}
>>>>>>> 4bd0e5ce

    size_t length = 0;
    for (uint32_t i = 0; i < vm; i++) {
        length += strlen(values[i]);
    }
    if (vm > 1) {
        // add the separator characters
        length += vm - 1;
    }
    element_set_length(element, length);

<<<<<<< HEAD
    if (!dcm_element_validate(error, element)) {
        return false;
    }

    if (steal) {
        element->value_pointer_array = values;
    }

    return true;
}
=======
bool dcm_element_set_value_string_multi(DcmError **error,
                                        DcmElement *element,
                                        char **values,
                                        uint32_t vm,
                                        bool steal)
{
    if (!element_check_not_assigned(error, element) ||
        !element_check_string(error, element)) {
        return false;
    }

    if (vm == 1) {
        if (steal) {
            element->value.single.str = values[0];
        } else {
            char *value_copy = dcm_strdup(error, values[0]);
            if (value_copy == NULL) {
                return false;
            }

            element->value.single.str = value_copy;
            element->value_pointer = value_copy;
        }
    } else {
        DcmVRClass klass = dcm_dict_vr_class(element->vr);
        if (klass != DCM_CLASS_STRING_MULTI) {
            dcm_error_set(error, DCM_ERROR_CODE_INVALID,
                          "Data Element is not multi-valued string",
                          "Element tag %08X has VR %s with only a string value",
                          element->tag,
                          dcm_dict_str_from_vr(element->vr));
            return false;
        }
>>>>>>> 4bd0e5ce

        if (steal) {
            element->value.multi.str = values;
        } else {
            char **values_copy = DCM_NEW_ARRAY(error, vm, char *);
            if (values_copy == NULL) {
                return false;
            }
            element->value.multi.str = values_copy;
            element->value_pointer_array = values_copy;

<<<<<<< HEAD
bool dcm_element_set_value_string(DcmError **error,
                                  DcmElement *element,
                                  char *value,
                                  bool steal)
{
    if (!element_check_not_assigned(error, element) ||
        !element_check_string(error, element)) {
        return false;
    }

    DcmVRClass klass = dcm_dict_vr_class(element->vr);
    if (klass == DCM_CLASS_STRING_MULTI) {
        uint32_t vm;
        char **values = dcm_parse_character_string(error, value, &vm);
        if (values == NULL) {
            return false;
        }

        if (!dcm_element_set_value_string_multi(error,
                                                element, values, vm, true)) {
            dcm_free_string_array(values, vm);
            return false;
        }
    } else {
        if (steal) {
            element->value.single.str = value;
        } else {
            char *value_copy = dcm_strdup(error, value);
            if (value_copy == NULL) {
                return false;
            }

            element->value.single.str = value_copy;
            element->value_pointer = value_copy;
        }

        element->vm = 1;
        element_set_length(element, strlen(value));

        if (!dcm_element_validate(error, element)) {
            return false;
        }
    }
=======
            for (uint32_t i = 0; i < vm; i++) {
                values_copy[i] = dcm_strdup(error, values[i]);
                if (values_copy[i] == NULL) {
                    return false;
                }
            }
        }
    }

    element->vm = vm;

    size_t length = 0;
    for (uint32_t i = 0; i < vm; i++) {
        length += strlen(values[i]);
    }
    if (vm > 1) {
        // add the separator characters
        length += vm - 1;
    }
    element_set_length(element, length);

    if (!dcm_element_validate(error, element)) {
        return false;
    }

    if (steal) {
        element->value_pointer_array = values;
    }

    return true;
}
>>>>>>> 4bd0e5ce

    if (steal) {
        element->value_pointer = value;
    }

<<<<<<< HEAD
    return true;
}
=======
bool dcm_element_set_value_string(DcmError **error,
                                  DcmElement *element,
                                  char *value,
                                  bool steal)
{
    if (!element_check_not_assigned(error, element) ||
        !element_check_string(error, element)) {
        return false;
    }
>>>>>>> 4bd0e5ce

    DcmVRClass klass = dcm_dict_vr_class(element->vr);
    if (klass == DCM_CLASS_STRING_MULTI) {
        uint32_t vm;
        char **values = dcm_parse_character_string(error, value, &vm);
        if (values == NULL) {
            return false;
        }

<<<<<<< HEAD
// integer numeric types

// use a VR to marshall an int pointer into a int64_t
static int64_t value_to_int64(DcmVR vr, int *value)
{
    uint64_t result = 0;

#define PEEK(TYPE) result = *((TYPE *) value)
    DCM_SWITCH_NUMERIC(vr, PEEK);
#undef PEEK

    return result;
}
=======
        if (!dcm_element_set_value_string_multi(error,
                                                element, values, vm, true)) {
            dcm_free_string_array(values, vm);
            return false;
        }
    } else {
        if (steal) {
            element->value.single.str = value;
        } else {
            char *value_copy = dcm_strdup(error, value);
            if (value_copy == NULL) {
                return false;
            }

            element->value.single.str = value_copy;
            element->value_pointer = value_copy;
        }

        element->vm = 1;
        element_set_length(element, strlen(value));

        if (!dcm_element_validate(error, element)) {
            return false;
        }
    }
>>>>>>> 4bd0e5ce

    if (steal) {
        element->value_pointer = value;
    }

<<<<<<< HEAD
// use a VR to write an int64_t to an int pointer
static void int64_to_value(DcmVR vr, int *result, int64_t value)
{
    *result = 0;
#define POKE(TYPE) *((TYPE *) result) = value;
    DCM_SWITCH_NUMERIC(vr, POKE);
#undef POKE
}


// use a VR to copy any numeric value (not just int as above)
static void value_to_value(DcmVR vr, int *result, int *value)
{
#define COPY(TYPE) *((TYPE *)result) = *((TYPE *)value);
    DCM_SWITCH_NUMERIC(vr, COPY);
#undef COPY
}
=======
    return true;
}


// integer numeric types

// use a VR to marshall an int pointer into a int64_t
static int64_t value_to_int64(DcmVR vr, int *value)
{
    uint64_t result = 0;
>>>>>>> 4bd0e5ce

#define PEEK(TYPE) result = *((TYPE *) value)
    DCM_SWITCH_NUMERIC(vr, PEEK);
#undef PEEK

<<<<<<< HEAD
static bool element_check_numeric(DcmError **error,
                                  const DcmElement *element)
{
    DcmVRClass klass = dcm_dict_vr_class(element->vr);
    if (klass != DCM_CLASS_NUMERIC) {
      dcm_error_set(error, DCM_ERROR_CODE_INVALID,
                    "Data Element is not numeric",
                    "Element tag %08X is not numeric",
                    element->tag);
      return false;
    }

    return true;
}


static bool element_check_integer(DcmError **error,
                                  const DcmElement *element)
{
    if (element->vr == DCM_VR_FL || element->vr == DCM_VR_FD) {
      dcm_error_set(error, DCM_ERROR_CODE_INVALID,
                    "Data Element is not integer",
                    "Element tag %08X is not integer",
                    element->tag);
      return false;
    }

    return true;
}


bool dcm_element_get_value_integer(DcmError **error,
                                   const DcmElement *element,
                                   uint32_t index,
                                   int64_t *value)
{
    if (!element_check_assigned(error, element) ||
        !element_check_numeric(error, element) ||
        !element_check_integer(error, element) ||
        !element_check_index(error, element, index)) {
        return false;
    }
=======
    return result;
}


// use a VR to write an int64_t to an int pointer
static void int64_to_value(DcmVR vr, int *result, int64_t value)
{
    *result = 0;
#define POKE(TYPE) *((TYPE *) result) = value;
    DCM_SWITCH_NUMERIC(vr, POKE);
#undef POKE
}


// use a VR to copy any numeric value (not just int as above)
static void value_to_value(DcmVR vr, int *result, int *value)
{
#define COPY(TYPE) *((TYPE *)result) = *((TYPE *)value);
    DCM_SWITCH_NUMERIC(vr, COPY);
#undef COPY
}


static bool element_check_numeric(DcmError **error,
                                  const DcmElement *element)
{
    DcmVRClass klass = dcm_dict_vr_class(element->vr);
    if (klass != DCM_CLASS_NUMERIC) {
      dcm_error_set(error, DCM_ERROR_CODE_INVALID,
                    "Data Element is not numeric",
                    "Element tag %08X is not numeric",
                    element->tag);
      return false;
    }

    return true;
}
>>>>>>> 4bd0e5ce

    int *element_value;
    if (element->vm == 1) {
        element_value = (int *) &element->value.single.sl;
    } else {
        size_t size = dcm_dict_vr_size(element->vr);
        unsigned char *base = (unsigned char *) element->value.multi.sl;
        element_value = (int *)(base + size * index);
    }
    *value = value_to_int64(element->vr, element_value);

<<<<<<< HEAD
=======
static bool element_check_integer(DcmError **error,
                                  const DcmElement *element)
{
    if (element->vr == DCM_VR_FL || element->vr == DCM_VR_FD) {
      dcm_error_set(error, DCM_ERROR_CODE_INVALID,
                    "Data Element is not integer",
                    "Element tag %08X is not integer",
                    element->tag);
      return false;
    }

>>>>>>> 4bd0e5ce
    return true;
}


<<<<<<< HEAD
bool dcm_element_set_value_integer(DcmError **error,
                                   DcmElement *element,
                                   int64_t value)
{
=======
bool dcm_element_get_value_integer(DcmError **error,
                                   const DcmElement *element,
                                   uint32_t index,
                                   int64_t *value)
{
    if (!element_check_assigned(error, element) ||
        !element_check_numeric(error, element) ||
        !element_check_integer(error, element) ||
        !element_check_index(error, element, index)) {
        return false;
    }

    int *element_value;
    if (element->vm == 1) {
        element_value = (int *) &element->value.single.sl;
    } else {
        size_t size = dcm_dict_vr_size(element->vr);
        unsigned char *base = (unsigned char *) element->value.multi.sl;
        element_value = (int *)(base + size * index);
    }
    *value = value_to_int64(element->vr, element_value);

    return true;
}


bool dcm_element_set_value_integer(DcmError **error,
                                   DcmElement *element,
                                   int64_t value)
{
>>>>>>> 4bd0e5ce
    if (!element_check_not_assigned(error, element) ||
        !element_check_numeric(error, element) ||
        !element_check_integer(error, element)) {
        return false;
    }

    int *element_value = (int *) &element->value.single.sl;
    int64_to_value(element->vr, element_value, value);
    element->vm = 1;
    element_set_length(element, dcm_dict_vr_size(element->vr));

    if (!dcm_element_validate(error, element)) {
        return false;
    }

    return true;
}


bool dcm_element_set_value_numeric_multi(DcmError **error,
                                         DcmElement *element,
<<<<<<< HEAD
                                         int *value,
=======
                                         void *value,
>>>>>>> 4bd0e5ce
                                         uint32_t vm,
                                         bool steal)
{
    if (!element_check_not_assigned(error, element) ||
        !element_check_numeric(error, element)) {
        return false;
    }

    size_t size_in_bytes = vm * dcm_dict_vr_size(element->vr);

    // this will work for all numeric types, since we're just setting a
    // pointer
    if (vm == 1) {
        value_to_value(element->vr, (int *)&element->value.single.sl, value);
    } else {
        if (steal) {
            element->value.multi.sl = (int32_t *)value;
        } else {
            char *value_copy = DCM_NEW_ARRAY(error, size_in_bytes, char);
            if (value_copy == NULL) {
                return false;
            }

            memcpy(value_copy, value, size_in_bytes);

            element->value.multi.sl = (int32_t *)value_copy;
            element->value_pointer = value_copy;
        }
    }

    element->vm = vm;
    element_set_length(element, size_in_bytes);

    if (!dcm_element_validate(error, element)) {
        return false;
    }

    if (steal) {
        element->value_pointer = value;
    }

    return true;
}


// the float values

// use a VR to marshall a double pointer into a float
static double value_to_double(DcmVR vr, double *value)
{
    double result = 0.0;

#define PEEK(TYPE) result = *((TYPE *) value)
    DCM_SWITCH_NUMERIC(vr, PEEK);
#undef PEEK

    return result;
}


// use a VR to write a double to a double pointer
static void double_to_value(DcmVR vr, double *result, double value)
{
    *result = 0.0;
#define POKE(TYPE) *((TYPE *) result) = value;
    DCM_SWITCH_NUMERIC(vr, POKE);
#undef POKE
}


static bool element_check_float(DcmError **error,
                                const DcmElement *element)
{
    if (element->vr != DCM_VR_FL && element->vr != DCM_VR_FD) {
      dcm_error_set(error, DCM_ERROR_CODE_INVALID,
                    "Data Element is not float",
                    "Element tag %08X is not one of the float types",
                    element->tag);
      return false;
    }

    return true;
}


<<<<<<< HEAD
bool dcm_element_get_value_double(DcmError **error,
                                  const DcmElement *element,
                                  uint32_t index,
                                  double *value)
=======
bool dcm_element_get_value_floatingpoint(DcmError **error,
                                         const DcmElement *element,
                                         uint32_t index,
                                         double *value)
>>>>>>> 4bd0e5ce
{
    if (!element_check_assigned(error, element) ||
        !element_check_numeric(error, element) ||
        !element_check_float(error, element) ||
        !element_check_index(error, element, index)) {
        return false;
    }

    double *element_value;
    if (element->vm == 1) {
        element_value = (double *) &element->value.single.fd;
    } else {
        size_t size = dcm_dict_vr_size(element->vr);
        unsigned char *base = (unsigned char *) element->value.multi.fd;
        element_value = (double *)(base + size * index);
    }
    *value = value_to_double(element->vr, element_value);

    return true;
}


<<<<<<< HEAD
bool dcm_element_set_value_double(DcmError **error,
                                  DcmElement *element,
                                  double value)
=======
bool dcm_element_set_value_floatingpoint(DcmError **error,
                                         DcmElement *element,
                                         double value)
>>>>>>> 4bd0e5ce
{
    if (!element_check_not_assigned(error, element) ||
        !element_check_numeric(error, element) ||
        !element_check_float(error, element)) {
        return false;
    }

    double *element_value = (double *) &element->value.single.fd;
    double_to_value(element->vr, element_value, value);
    element->vm = 1;
    element_set_length(element, dcm_dict_vr_size(element->vr));

    if (!dcm_element_validate(error, element)) {
        return false;
    }

    return true;
}


// The VRs with binary values

static bool element_check_binary(DcmError **error,
                                 const DcmElement *element)
{
    DcmVRClass klass = dcm_dict_vr_class(element->vr);
    if (klass != DCM_CLASS_BINARY) {
      dcm_error_set(error, DCM_ERROR_CODE_INVALID,
                    "Data Element is not binary",
                    "Element tag %08X does not have a binary value",
                    element->tag);
      return false;
    }

    return true;
}


bool dcm_element_get_value_binary(DcmError **error,
                                  const DcmElement *element,
                                  const char **value)
{
    if (!element_check_assigned(error, element) ||
        !element_check_binary(error, element)) {
        return false;
    }

    *value = element->value.single.bytes;

    return true;
}


bool dcm_element_set_value_binary(DcmError **error,
                                  DcmElement *element,
                                  char *value,
                                  uint32_t length,
                                  bool steal)
{
    if (!element_check_not_assigned(error, element) ||
        !element_check_binary(error, element)) {
        return false;
    }
<<<<<<< HEAD

    if (steal) {
        element->value.single.bytes = value;
    } else {
        char *value_copy = DCM_NEW_ARRAY(error, length, char);
        if (value_copy == NULL) {
            return false;
        }

=======

    if (steal) {
        element->value.single.bytes = value;
    } else {
        char *value_copy = DCM_NEW_ARRAY(error, length, char);
        if (value_copy == NULL) {
            return false;
        }

>>>>>>> 4bd0e5ce
        memcpy(value_copy, value, length);

        element->value.single.bytes = value_copy;
        element->value_pointer = value_copy;
    }

    element->vm = 1;
    element_set_length(element, length);

    if (!dcm_element_validate(error, element)) {
        return false;
    }

    if (steal) {
        element->value_pointer = value;
    }

    return true;
}


// Sequence Data Element

static bool element_check_sequence(DcmError **error,
                                   const DcmElement *element)
{
    DcmVRClass klass = dcm_dict_vr_class(element->vr);
    if (klass != DCM_CLASS_SEQUENCE) {
      dcm_error_set(error, DCM_ERROR_CODE_INVALID,
                    "Data Element is not seeuence",
                    "Element tag %08X does not have a seeuence value",
                    element->tag);
      return false;
    }

    return true;
}


bool dcm_element_get_value_sequence(DcmError **error,
                                    const DcmElement *element,
                                    DcmSequence **value)
{
    if (!element_check_assigned(error, element) ||
        !element_check_sequence(error, element)) {
        return false;
    }

    dcm_sequence_lock(element->value.single.sq);
    *value = element->value.single.sq;

    return true;
}


bool dcm_element_set_value_sequence(DcmError **error,
                                    DcmElement *element,
                                    DcmSequence *value)
{
    if (!element_check_not_assigned(error, element) ||
        !element_check_sequence(error, element)) {
        return false;
    }

    uint32_t seq_count = dcm_sequence_count(value);
    uint32_t length = 0;
    for (uint32_t i = 0; i < seq_count; i++) {
        DcmDataSet *item = dcm_sequence_get(error, value, i);
        if (item == NULL) {
            return false;
        }
        for (DcmElement *element = item->elements;
            element;
            element = element->hh.next) {
            length += element->length;
        }
    }
    element_set_length(element, length);

    element->value.single.sq = value;
    element->vm = 1;

    if (!dcm_element_validate(error, element)) {
        return false;
    }
<<<<<<< HEAD

    element->sequence_pointer = value;

=======

    element->sequence_pointer = value;

>>>>>>> 4bd0e5ce
    return true;
}


DcmElement *dcm_element_clone(DcmError **error, const DcmElement *element)
{
    uint32_t i;
    DcmSequence *from_seq;

    dcm_log_debug("Clone Data Element '%08X'.", element->tag);

    DcmElement *clone = dcm_element_create(error, element->tag, element->vr);
    if (clone == NULL) {
        return NULL;
    }
    clone->length = element->length;

    DcmVRClass klass = dcm_dict_vr_class(element->vr);
    switch (klass) {
        case DCM_CLASS_SEQUENCE:
            if (!dcm_element_get_value_sequence(error, element, &from_seq)) {
                dcm_element_destroy(clone);
                return NULL;
            }

            // Copy each data set in sequence
            uint32_t count = dcm_sequence_count(from_seq);
            DcmSequence *seq = dcm_sequence_create(error);

            for (i = 0; i < count; i++) {
                DcmDataSet *item = dcm_sequence_get(error, from_seq, i);
                if (item == NULL) {
                    dcm_sequence_destroy(seq);
                    dcm_element_destroy(clone);
                    return NULL;
                }

                DcmDataSet *cloned_item = dcm_dataset_clone(error, item);
                if (cloned_item == NULL) {
                    dcm_sequence_destroy(seq);
                    dcm_element_destroy(clone);
                    return NULL;
                }

                dcm_sequence_append(error, seq, cloned_item);
            }

            if (!dcm_element_set_value_sequence(error, clone, seq)) {
                dcm_sequence_destroy(seq);
                dcm_element_destroy(clone);
                return NULL;
            }

            break;

        case DCM_CLASS_STRING_MULTI:
        case DCM_CLASS_STRING_SINGLE:
            // all the string types
            if (element->vm == 1 && element->value.single.str) {
                clone->value.single.str = dcm_strdup(error,
                                                     element->value.single.str);
                if (clone->value.single.str == NULL) {
                    dcm_element_destroy(clone);
                    return NULL;
                }
                clone->value_pointer = clone->value.single.str;
                clone->vm = 1;
            } else if (element->vm > 1 && element->value.multi.str) {
                clone->value.multi.str = DCM_NEW_ARRAY(error,
                                                       element->vm, char *);
                if (clone->value.multi.str == NULL) {
                    dcm_element_destroy(clone);
                    return NULL;
                }
                clone->value_pointer_array = clone->value.multi.str;

                for (i = 0; i < element->vm; i++) {
                    clone->value.multi.str[i] = dcm_strdup(error,
                                                           element->
                                                           value.multi.str[i]);
                    if (clone->value.multi.str[i] == NULL) {
                        dcm_element_destroy(clone);
                        return NULL;
                    }
                }
                clone->vm = element->vm;
            }

            break;

        case DCM_CLASS_BINARY:
            if (element->value.single.bytes) {
                clone->value.single.bytes = DCM_MALLOC(error, element->length);
                if (clone->value.single.bytes == NULL) {
                    dcm_element_destroy(clone);
                    return NULL;
                }
                memcpy(clone->value.single.bytes,
                       element->value.single.bytes,
                       element->length);
                clone->value_pointer = clone->value.single.bytes;
                clone->vm = 1;
            }
            break;

        case DCM_CLASS_NUMERIC:
            if (element->vm == 1) {
                clone->value = element->value;
                clone->vm = 1;
            } else {
                // some kind of numeric value .. we use the float pointer,
                // but this will do all the numeric array types
                size_t size = dcm_dict_vr_size(element->vr);
                clone->value.multi.fl = dcm_calloc(error, element->vm, size);
                if (clone->value.multi.fl == NULL) {
                    dcm_element_destroy(clone);
                    return NULL;
                }
                memcpy(clone->value.multi.fl,
                       element->value.multi.fl,
                       element->vm * size);
                clone->value_pointer = clone->value.multi.fl;
                clone->vm = element->vm;
            }
            break;

        default:
            break;
    }

    if (!dcm_element_validate(error, clone)) {
        dcm_element_destroy(clone);
        return NULL;
    }

    return clone;
}


// printing elements

static void element_print_integer(const DcmElement *element,
                                  uint32_t index)
{
    int64_t value;
    (void) dcm_element_get_value_integer(NULL, element, index, &value);
    if (element->vr == DCM_VR_UV) {
        printf("%" PRIu64, (uint64_t)value);
    } else {
        printf("%" PRId64, value);
    }
}


static void element_print_float(const DcmElement *element,
                                uint32_t index)
{
    double value;
<<<<<<< HEAD
    (void) dcm_element_get_value_double(NULL, element, index, &value);
=======
    (void) dcm_element_get_value_floatingpoint(NULL, element, index, &value);
>>>>>>> 4bd0e5ce
    printf("%g", value);
}


static void element_print_string(const DcmElement *element,
                                 uint32_t index)
{
    const char *value;
    (void) dcm_element_get_value_string(NULL, element, index, &value);
    printf("%s", value);
}


void dcm_element_print(const DcmElement *element, int indentation)
{
    DcmVRClass klass = dcm_dict_vr_class(element->vr);
    const int num_indent = indentation * 2;
    const int num_indent_next = (indentation + 1) * 2;

    uint32_t i;

    if (dcm_is_public_tag(element->tag)) {
        const char *keyword = dcm_dict_keyword_from_tag(element->tag);
        printf("%*.*s(%04X,%04X) %s | %s",
               num_indent,
               num_indent,
               "                                   ",
               dcm_element_get_group_number(element),
               dcm_element_get_element_number(element),
               keyword,
               dcm_dict_str_from_vr(element->vr));
    } else {
        // private tag, or unknown public tag
	// in any case, we can't display the keyword
        printf("%*.*s (%04X,%04X) | %s",
               num_indent,
               num_indent,
               "                                   ",
               dcm_element_get_group_number(element),
               dcm_element_get_element_number(element),
               dcm_dict_str_from_vr(element->vr));
    }

    if (element->vr == DCM_VR_SQ) {
        DcmSequence *sequence;
        (void) dcm_element_get_value_sequence(NULL, element, &sequence);
        uint32_t sequence_count = dcm_sequence_count(sequence);
        if (sequence_count == 0) {
            printf(" | [");
        } else {
            printf(" | [\n");
        }
        for (i = 0; i < sequence_count; i++) {
            printf("%*.*s---Item #%d---\n",
                   num_indent_next,
                   num_indent_next,
                   "                                   ",
                   i + 1);
            DcmDataSet *item = dcm_sequence_get(NULL, sequence, i);
            dcm_dataset_print(item, indentation + 1);
        }
        printf("%*.*s]\n",
               num_indent,
               num_indent,
               "                                   ");
    } else {
        printf(" | %u | ", element->length);

        if (element->vm > 1) {
            printf("[");
        }
        for (i = 0; i < element->vm; i++) {
            switch (klass) {
                case DCM_CLASS_NUMERIC:
                    if (element->vr == DCM_VR_FL || element->vr == DCM_VR_FD) {
                        element_print_float(element, i);
                    } else {
                        element_print_integer(element, i);
                    }
                    break;

                case DCM_CLASS_STRING_SINGLE:
                case DCM_CLASS_STRING_MULTI:
                    element_print_string(element, i);
                    break;

                case DCM_CLASS_BINARY:
                    break;

                case DCM_CLASS_SEQUENCE:
                default:
                    dcm_log_warning("Unexpected Value Representation.");
            }

            if (element->vm > 1) {
                if (i == (element->vm - 1)) {
                    printf("]");
                } else {
                    printf(", ");
                }
            }
        }
        printf("\n");
    }
}


// Datasets

DcmDataSet *dcm_dataset_create(DcmError **error)
{
    dcm_log_debug("Create Data Set.");
    DcmDataSet *dataset = DCM_NEW(error, DcmDataSet);
    if (dataset == NULL) {
        return NULL;
    }
    dataset->elements = NULL;
    dataset->is_locked = false;
    return dataset;
}


DcmDataSet *dcm_dataset_clone(DcmError **error, const DcmDataSet *dataset)
{
    dcm_log_debug("Clone Data Set.");
    DcmDataSet *cloned_dataset = dcm_dataset_create(error);
    if (cloned_dataset == NULL) {
        return NULL;
    }

    DcmElement *element;
    DcmElement *cloned_element;
    for(element = dataset->elements; element; element = element->hh.next) {
        cloned_element = dcm_element_clone(error, element);
        if (cloned_element == NULL) {
            dcm_dataset_destroy(cloned_dataset);
            return NULL;
        }
        if (!dcm_dataset_insert(error, cloned_dataset, cloned_element)) {
            dcm_dataset_destroy(cloned_dataset);
            return NULL;
        }
    }

    return cloned_dataset;
}


static bool dataset_check_not_locked(DcmError **error, DcmDataSet *dataset)
{
    if (dataset->is_locked) {
        dcm_error_set(error, DCM_ERROR_CODE_INVALID,
                      "Data Set is locked", "");
        return false;
    }

    return true;
}


DcmElement *dcm_dataset_contains(const DcmDataSet *dataset, uint32_t tag)
{
    DcmElement *element;
    HASH_FIND_INT(dataset->elements, &tag, element);

    return element;
}


bool dcm_dataset_insert(DcmError **error,
                        DcmDataSet *dataset, DcmElement *element)
{
    if (!element_check_assigned(error, element) ||
        !dataset_check_not_locked(error, dataset)) {
        return false;
    }

    DcmElement *matched_element = dcm_dataset_contains(dataset, element->tag);
    if (matched_element) {
        dcm_error_set(error, DCM_ERROR_CODE_INVALID,
                      "Element already exists",
                      "Inserting Data Element '%08X' into Data Set failed",
                      element->tag);
        dcm_element_destroy(element);
        return false;
    }

    HASH_ADD_INT(dataset->elements, tag, element);

    return true;
}


DcmElement *dcm_dataset_get(DcmError **error,
                            const DcmDataSet *dataset, uint32_t tag)
{
    dcm_log_debug("Get Data Element '%08X' from Data Set.", tag);

    DcmElement *element = dcm_dataset_contains(dataset, tag);
    if (element == NULL) {
        dcm_error_set(error, DCM_ERROR_CODE_INVALID,
                      "Could not find Data Element",
                      "Getting Data Element '%08X' from Data Set failed",
                      tag);
    }

    return element;
}


DcmElement *dcm_dataset_get_clone(DcmError **error,
                                  const DcmDataSet *dataset, uint32_t tag)
{
    dcm_log_debug("Copy Data Element '%08X' from Data Set.", tag);

    DcmElement *element = dcm_dataset_get(error, dataset, tag);
    if (element == NULL) {
        return NULL;
    }

    return dcm_element_clone(error, element);
}


bool dcm_dataset_remove(DcmError **error, DcmDataSet *dataset, uint32_t tag)
{
    if (!dataset_check_not_locked(error, dataset)) {
        return false;
    }

    DcmElement *matched_element = dcm_dataset_get(error, dataset, tag);
    if (matched_element == NULL) {
        return false;
    }

    HASH_DEL(dataset->elements, matched_element);
    dcm_element_destroy(matched_element);

    return true;
}


void dcm_dataset_foreach(const DcmDataSet *dataset,
                         void (*fn)(const DcmElement *element))
{
    DcmElement *element;

    for(element = dataset->elements; element; element = element->hh.next) {
        fn(element);
    }
}


uint32_t dcm_dataset_count(const DcmDataSet *dataset)
{
    uint32_t num_users = HASH_COUNT(dataset->elements);
    return num_users;
}


void dcm_dataset_copy_tags(const DcmDataSet *dataset,
                           uint32_t *tags, uint32_t n)
{
    uint32_t i;
    DcmElement *element;

    for(i = 0, element = dataset->elements;
        element && i < n;
        element = element->hh.next, i++) {
        tags[i] = element->tag;
    }

    qsort(tags, n, sizeof(uint32_t), compare_tags);
}


void dcm_dataset_print(const DcmDataSet *dataset, int indentation)
{
    uint32_t i;
    DcmElement *element;

    uint32_t n = dcm_dataset_count(dataset);
    uint32_t *tags = DCM_NEW_ARRAY(NULL, n, uint32_t);
    if (tags == NULL) {
        return;
    }
    dcm_dataset_copy_tags(dataset, tags, n);

    for(i = 0; i < n; i++) {
        element = dcm_dataset_get(NULL, dataset, tags[i]);
        if (element == NULL) {
            dcm_log_warning("Missing tag.");
            free(tags);
            return;
        }
        dcm_element_print(element, indentation);
    }

    free(tags);
}


void dcm_dataset_lock(DcmDataSet *dataset)
{
    dataset->is_locked = true;
}


bool dcm_dataset_is_locked(const DcmDataSet *dataset)
{
    return dataset->is_locked;
}


void dcm_dataset_destroy(DcmDataSet *dataset)
{
    DcmElement *element, *tmp;

    if (dataset) {
        HASH_ITER(hh, dataset->elements, element, tmp) {
            HASH_DEL(dataset->elements, element);
            dcm_element_destroy(element);
        }
        free(dataset);
        dataset = NULL;
    }
}


// Sequences

DcmSequence *dcm_sequence_create(DcmError **error)
{
    DcmSequence *seq = DCM_NEW(error, DcmSequence);
    if (seq == NULL) {
        return NULL;
    }

    UT_array *items;
    utarray_new(items, &sequence_item_icd);
    if (items == NULL) {
        dcm_error_set(error, DCM_ERROR_CODE_NOMEM,
                      "Out of memory",
                      "Creation of Sequence failed");
        free(seq);
        return NULL;
    }
    seq->items = items;
    seq->is_locked = false;

    return seq;
}


static bool sequence_check_not_locked(DcmError **error, DcmSequence *seq)
{
    if (seq->is_locked) {
        dcm_error_set(error, DCM_ERROR_CODE_INVALID,
                      "Sequence is locked", "");
        return false;
    }

    return true;
}


bool dcm_sequence_append(DcmError **error, DcmSequence *seq, DcmDataSet *item)
{
    if (!sequence_check_not_locked(error, seq)) {
        return false;
    }

    dcm_log_debug("Append item to Sequence.");

    /**
     * The SequenceItem is just a thin wrapper around a DcmDataSet object as a
     * handle for utarray. Under the hood, utarray frees the memory of the
     * DcmDataSet object when the array item gets destroyed. However, utarray
     * does not free the memory of the item handle. Therefore, we need to free
     * the memory of the item handle after the item was added to the array.
     */
    struct SequenceItem *seq_item = create_sequence_item(error, item);
    utarray_push_back(seq->items, seq_item);
    free(seq_item);

    return true;
}


static bool sequence_check_index(DcmError **error,
                                 const DcmSequence *seq, uint32_t index)
{
    uint32_t length = utarray_len(seq->items);
    if (index >= length) {
        dcm_error_set(error, DCM_ERROR_CODE_INVALID,
                      "Item of Sequence invalid",
                      "Index %i exceeds length of sequence %i",
                      index, length);
        return false;
    }

    struct SequenceItem *seq_item = utarray_eltptr(seq->items, index);
    if (seq_item == NULL) {
        dcm_error_set(error, DCM_ERROR_CODE_INVALID,
                      "Item of Sequence invalid",
                      "Getting item #%i of Sequence failed", index);
        return false;
    }
    if (seq_item->dataset == NULL) {
        dcm_error_set(error, DCM_ERROR_CODE_INVALID,
                      "Item of Sequence invalid",
                      "Getting item #%i of Sequence failed", index);
        return NULL;
    }

    return true;
}


DcmDataSet *dcm_sequence_get(DcmError **error,
                             const DcmSequence *seq, uint32_t index)
{
    if (!sequence_check_index(error, seq, index)) {
        return NULL;
    }

    struct SequenceItem *seq_item = utarray_eltptr(seq->items, index);
    dcm_dataset_lock(seq_item->dataset);

    return seq_item->dataset;
}


void dcm_sequence_foreach(const DcmSequence *seq,
                          void (*fn)(const DcmDataSet *item))
{
    uint32_t i;

    uint32_t length = utarray_len(seq->items);
    for (i = 0; i < length; i++) {
        struct SequenceItem *seq_item = utarray_eltptr(seq->items, i);
        dcm_dataset_lock(seq_item->dataset);
        fn(seq_item->dataset);
    }
}


bool dcm_sequence_remove(DcmError **error, DcmSequence *seq, uint32_t index)
{
    if (!sequence_check_not_locked(error, seq) ||
        !sequence_check_index(error, seq, index)) {
        return false;
    }

    dcm_log_debug("Remove item #%i from Sequence.", index);

    utarray_erase(seq->items, index, 1);

    return true;
}


uint32_t dcm_sequence_count(const DcmSequence *seq)
{
    uint32_t length = utarray_len(seq->items);
    return length;
}


void dcm_sequence_lock(DcmSequence *seq)
{
    seq->is_locked = true;
}


bool dcm_sequence_is_locked(const DcmSequence *seq)
{
    return seq->is_locked;
}


void dcm_sequence_destroy(DcmSequence *seq)
{
    if (seq) {
        utarray_free(seq->items);
        seq->items = NULL;
        free(seq);
        seq = NULL;
    }
}


// Frames

DcmFrame *dcm_frame_create(DcmError **error,
                           uint32_t number,
                           const char *data,
                           uint32_t length,
                           uint16_t rows,
                           uint16_t columns,
                           uint16_t samples_per_pixel,
                           uint16_t bits_allocated,
                           uint16_t bits_stored,
                           uint16_t pixel_representation,
                           uint16_t planar_configuration,
                           const char *photometric_interpretation,
                           const char *transfer_syntax_uid)
{
    if (data == NULL || length == 0) {
        dcm_error_set(error, DCM_ERROR_CODE_INVALID,
                      "Constructing Frame Item failed",
                      "Pixel data cannot be empty");
        return NULL;
    }

    if (bits_allocated != 1 && bits_allocated % 8 != 0) {
        dcm_error_set(error, DCM_ERROR_CODE_INVALID,
                      "Constructing Frame Item failed",
                      "Wrong number of bits allocated");
        return NULL;
    }

    if (bits_stored != 1 && bits_stored % 8 != 0) {
        dcm_error_set(error, DCM_ERROR_CODE_INVALID,
                      "Constructing Frame Item failed",
                      "Wrong number of bits stored");
        return NULL;
    }

    if (pixel_representation != 0 && pixel_representation != 1) {
        dcm_error_set(error, DCM_ERROR_CODE_INVALID,
                      "Constructing Frame Item failed",
                      "Wrong pixel representation");
        return NULL;
    }

    if (planar_configuration != 0 && planar_configuration != 1) {
        dcm_error_set(error, DCM_ERROR_CODE_INVALID,
                      "Constructing Frame Item failed",
                      "Wrong planar configuration");
        return NULL;
    }

    DcmFrame *frame = DCM_NEW(error, DcmFrame);
    if (frame == NULL) {
        return NULL;
    }

    frame->photometric_interpretation = dcm_strdup(error,
                                                   photometric_interpretation);
    if (frame->photometric_interpretation == NULL) {
        dcm_frame_destroy(frame);
        return NULL;
    }

    frame->transfer_syntax_uid = dcm_strdup(error, transfer_syntax_uid);
    if (frame->transfer_syntax_uid == NULL) {
        dcm_frame_destroy(frame);
        return NULL;
    }

    frame->number = number;
    frame->data = data;
    frame->length = length;
    frame->rows = rows;
    frame->columns = columns;
    frame->samples_per_pixel = samples_per_pixel;
    frame->bits_allocated = bits_allocated;
    frame->bits_stored = bits_stored;
    frame->high_bit = bits_stored - 1;
    frame->pixel_representation = pixel_representation;
    frame->planar_configuration = planar_configuration;

    return frame;
}


uint32_t dcm_frame_get_number(const DcmFrame *frame)
{
    assert(frame);
    return frame->number;
}

uint32_t dcm_frame_get_length(const DcmFrame *frame)
{
    assert(frame);
    return frame->length;
}

uint16_t dcm_frame_get_rows(const DcmFrame *frame)
{
    assert(frame);
    return frame->rows;
}

uint16_t dcm_frame_get_columns(const DcmFrame *frame)
{
    assert(frame);
    return frame->columns;
}

uint16_t dcm_frame_get_samples_per_pixel(const DcmFrame *frame)
{
    assert(frame);
    return frame->samples_per_pixel;
}

uint16_t dcm_frame_get_bits_allocated(const DcmFrame *frame)
{
    assert(frame);
    return frame->bits_allocated;
}

uint16_t dcm_frame_get_bits_stored(const DcmFrame *frame)
{
    assert(frame);
    return frame->bits_stored;
}

uint16_t dcm_frame_get_high_bit(const DcmFrame *frame)
{
    assert(frame);
    return frame->high_bit;
}

uint16_t dcm_frame_get_pixel_representation(const DcmFrame *frame)
{
    assert(frame);
    return frame->pixel_representation;
}

uint16_t dcm_frame_get_planar_configuration(const DcmFrame *frame)
{
    assert(frame);
    return frame->planar_configuration;
}

const char *dcm_frame_get_photometric_interpretation(const DcmFrame *frame)
{
    assert(frame);
    return frame->photometric_interpretation;
}

const char *dcm_frame_get_transfer_syntax_uid(const DcmFrame *frame)
{
    assert(frame);
    return frame->transfer_syntax_uid;
}


const char *dcm_frame_get_value(const DcmFrame *frame)
{
    assert(frame);
    return frame->data;
}


void dcm_frame_destroy(DcmFrame *frame)
{
    if (frame) {
        if (frame->data) {
            free((char*)frame->data);
        }
        if (frame->photometric_interpretation) {
            free((char*)frame->photometric_interpretation);
        }
        if (frame->transfer_syntax_uid) {
            free((char*)frame->transfer_syntax_uid);
        }
        free(frame);
        frame = NULL;
    }
}


// Basic Offset Table

DcmBOT *dcm_bot_create(DcmError **error,
                       ssize_t *offsets, uint32_t num_frames,
                       ssize_t first_frame_offset)
{
    if (num_frames == 0) {
        dcm_error_set(error, DCM_ERROR_CODE_INVALID,
                      "Constructing Basic Offset Table failed",
                      "Expected offsets of %ld Frame Items",
                      num_frames);
        free(offsets);
        return NULL;
    }

    if (offsets == NULL) {
        dcm_error_set(error, DCM_ERROR_CODE_INVALID,
                      "Constructing Basic Offset Table failed",
                      "No offsets were provided");
        return NULL;
    }
    DcmBOT *bot = DCM_NEW(error, DcmBOT);
    if (bot == NULL) {
        free(offsets);
        return NULL;
    }
    bot->num_frames = num_frames;
    bot->offsets = offsets;
    bot->first_frame_offset = first_frame_offset;
    return bot;
}


void dcm_bot_print(const DcmBOT *bot)
{
    assert(bot);
    uint32_t i;

    printf("[");
    for(i = 0; i < bot->num_frames; i++) {
        printf("%zd", bot->offsets[i] + bot->first_frame_offset);
        if (i == (bot->num_frames - 1)) {
            printf("]\n");
        } else {
            printf(",");
        }
    }
}


uint32_t dcm_bot_get_num_frames(const DcmBOT *bot)
{
    assert(bot);
    return bot->num_frames;
}


ssize_t dcm_bot_get_frame_offset(const DcmBOT *bot, uint32_t number)
{
    assert(bot);
    assert(number > 0 && number < bot->num_frames + 1);
    uint32_t index = number - 1;
    return bot->offsets[index] + bot->first_frame_offset;
}


void dcm_bot_destroy(DcmBOT *bot)
{
    if (bot) {
        if (bot->offsets) {
            free(bot->offsets);
        }
        free(bot);
        bot = NULL;
    }
}


bool dcm_is_encapsulated_transfer_syntax(const char *transfer_syntax_uid)
{
    return
        strcmp(transfer_syntax_uid, "1.2.840.10008.1.2") != 0 &&
        strcmp(transfer_syntax_uid, "1.2.840.10008.1.2.1") != 0 &&
        strcmp(transfer_syntax_uid, "1.2.840.10008.1.2.1.99") != 0 &&
        strcmp(transfer_syntax_uid, "1.2.840.10008.1.2.2") != 0;
}<|MERGE_RESOLUTION|>--- conflicted
+++ resolved
@@ -216,21 +216,13 @@
 
 uint16_t dcm_element_get_group_number(const DcmElement *element)
 {
-<<<<<<< HEAD
     return element->tag >> 16;
-=======
-    return (uint16_t)(element->tag >> 16);
->>>>>>> 4bd0e5ce
 }
 
 
 uint16_t dcm_element_get_element_number(const DcmElement *element)
 {
-<<<<<<< HEAD
     return element->tag & 0xffff;
-=======
-    return (uint16_t)(element->tag);
->>>>>>> 4bd0e5ce
 }
 
 
@@ -278,7 +270,6 @@
                       index);
         return false;
     }
-<<<<<<< HEAD
 
     return true;
 }
@@ -296,16 +287,10 @@
                       dcm_dict_str_from_vr(element->vr));
         return false;
     }
-=======
-
-    return true;
-}
->>>>>>> 4bd0e5ce
-
-    return true;
-}
-
-<<<<<<< HEAD
+
+    return true;
+}
+
 
 static bool element_check_assigned(DcmError **error,
                                    const DcmElement *element)
@@ -315,26 +300,13 @@
                       "Data Element not assigned a value",
                       "Element tag %08X has not been assigned a value",
                       element->tag);
-=======
-static bool element_check_string(DcmError **error,
-                                 const DcmElement *element)
-{
-    DcmVRClass klass = dcm_dict_vr_class(element->vr);
-    if (klass != DCM_CLASS_STRING_MULTI && klass != DCM_CLASS_STRING_SINGLE) {
-        dcm_error_set(error, DCM_ERROR_CODE_INVALID,
-                      "Data Element is not string",
-                      "Element tag %08X has VR %s with no string value",
-                      element->tag,
-                      dcm_dict_str_from_vr(element->vr));
->>>>>>> 4bd0e5ce
-        return false;
-    }
-
-    return true;
-}
-
-
-<<<<<<< HEAD
+        return false;
+    }
+
+    return true;
+}
+
+
 static bool element_check_not_assigned(DcmError **error,
                                        const DcmElement *element)
 {
@@ -342,15 +314,6 @@
         dcm_error_set(error, DCM_ERROR_CODE_INVALID,
                       "Data Element assigned twice",
                       "Element tag %08X has been previously assigned a value",
-=======
-static bool element_check_assigned(DcmError **error,
-                                   const DcmElement *element)
-{
-    if (!element->assigned) {
-        dcm_error_set(error, DCM_ERROR_CODE_INVALID,
-                      "Data Element not assigned a value",
-                      "Element tag %08X has not been assigned a value",
->>>>>>> 4bd0e5ce
                       element->tag);
         return false;
     }
@@ -359,7 +322,6 @@
 }
 
 
-<<<<<<< HEAD
 bool dcm_element_get_value_string(DcmError **error,
                                   const DcmElement *element,
                                   uint32_t index,
@@ -410,45 +372,11 @@
     }
 
     element->assigned = was_assigned;
-=======
-static bool element_check_not_assigned(DcmError **error,
-                                       const DcmElement *element)
-{
-    if (element->assigned) {
-        dcm_error_set(error, DCM_ERROR_CODE_INVALID,
-                      "Data Element assigned twice",
-                      "Element tag %08X has been previously assigned a value",
-                      element->tag);
-        return false;
-    }
-
-    return true;
-}
-
-
-bool dcm_element_get_value_string(DcmError **error,
-                                  const DcmElement *element,
-                                  uint32_t index,
-                                  const char **value)
-{
-    if (!element_check_assigned(error, element) ||
-        !element_check_string(error, element) ||
-        !element_check_index(error, element, index)) {
-        return false;
-    }
-
-    if (element->vm == 1) {
-        *value = element->value.single.str;
-    } else {
-        *value = element->value.multi.str[index];
-    }
->>>>>>> 4bd0e5ce
-
-    return true;
-}
-
-
-<<<<<<< HEAD
+
+    return true;
+}
+
+
 static bool dcm_element_validate(DcmError **error, DcmElement *element)
 {
     DcmVRClass klass = dcm_dict_vr_class(element->vr);
@@ -479,50 +407,16 @@
     if (klass == DCM_CLASS_STRING_MULTI || klass == DCM_CLASS_STRING_SINGLE) {
         uint32_t capacity = dcm_dict_vr_capacity(element->vr);
         if (!element_check_capacity(error, element, capacity)) {
-=======
-static bool element_check_capacity(DcmError **error,
-                                   DcmElement *element, uint32_t capacity)
-{
-    uint32_t i;
-
-    bool was_assigned = element->assigned;
-
-    // we have to turn on "assigned" for this func so we can read out values
+            return false;
+        }
+    }
+
     element->assigned = true;
 
-    for (i = 0; i < element->vm; i++) {
-        const char *value;
-        if (!dcm_element_get_value_string(error, element, i, &value)) {
-            element->assigned = was_assigned;
-            return false;
-        }
-
-        size_t length = strlen(value);
-        if (length > capacity) {
-            element->assigned = was_assigned;
-            dcm_error_set(error, DCM_ERROR_CODE_INVALID,
-                          "Data Element capacity check failed",
-                          "Value of Data Element '%08X' exceeds "
-                          "maximum length of Value Representation",
-                          "(%d)",
-                          element->tag,
-                          capacity);
->>>>>>> 4bd0e5ce
-            return false;
-        }
-    }
-
-<<<<<<< HEAD
-    element->assigned = true;
-=======
-    element->assigned = was_assigned;
->>>>>>> 4bd0e5ce
-
-    return true;
-}
-
-
-<<<<<<< HEAD
+    return true;
+}
+
+
 static void element_set_length(DcmElement *element, uint32_t length)
 {
     uint32_t even_length = length % 2 != 0 ? length + 1 : length;
@@ -531,17 +425,8 @@
         element->length = even_length;
     }
 }
-=======
-static bool dcm_element_validate(DcmError **error, DcmElement *element)
-{
-    DcmVRClass klass = dcm_dict_vr_class(element->vr);
->>>>>>> 4bd0e5ce
-
-    if (!element_check_not_assigned(error, element)) {
-        return false;
-    }
-
-<<<<<<< HEAD
+
+
 bool dcm_element_set_value_string_multi(DcmError **error,
                                         DcmElement *element,
                                         char **values,
@@ -585,38 +470,6 @@
             }
             element->value.multi.str = values_copy;
             element->value_pointer_array = values_copy;
-=======
-    if (!dcm_is_valid_vr_for_tag(element->vr, element->tag)) {
-        dcm_error_set(error, DCM_ERROR_CODE_INVALID,
-                      "Data Element validation failed",
-                      "Bad VR for tag %08X, should be %s",
-                      element->tag,
-                      dcm_dict_str_from_vr(element->vr));
-        return false;
-    }
-
-    if (klass == DCM_CLASS_NUMERIC) {
-        if (element->length != element->vm * dcm_dict_vr_size(element->vr)) {
-            dcm_error_set(error, DCM_ERROR_CODE_INVALID,
-                          "Data Element validation failed",
-                          "Bad length for numeric tag %08X",
-                          element->tag);
-            return false;
-        }
-    }
-
-    if (klass == DCM_CLASS_STRING_MULTI || klass == DCM_CLASS_STRING_SINGLE) {
-        uint32_t capacity = dcm_dict_vr_capacity(element->vr);
-        if (!element_check_capacity(error, element, capacity)) {
-            return false;
-        }
-    }
-
-    element->assigned = true;
-
-    return true;
-}
->>>>>>> 4bd0e5ce
 
             for (uint32_t i = 0; i < vm; i++) {
                 values_copy[i] = dcm_strdup(error, values[i]);
@@ -627,18 +480,7 @@
         }
     }
 
-<<<<<<< HEAD
     element->vm = vm;
-=======
-static void element_set_length(DcmElement *element, uint32_t length)
-{
-    uint32_t even_length = length % 2 != 0 ? length + 1 : length;
-
-    if (element->length == 0) {
-        element->length = even_length;
-    }
-}
->>>>>>> 4bd0e5ce
 
     size_t length = 0;
     for (uint32_t i = 0; i < vm; i++) {
@@ -650,7 +492,6 @@
     }
     element_set_length(element, length);
 
-<<<<<<< HEAD
     if (!dcm_element_validate(error, element)) {
         return false;
     }
@@ -661,53 +502,8 @@
 
     return true;
 }
-=======
-bool dcm_element_set_value_string_multi(DcmError **error,
-                                        DcmElement *element,
-                                        char **values,
-                                        uint32_t vm,
-                                        bool steal)
-{
-    if (!element_check_not_assigned(error, element) ||
-        !element_check_string(error, element)) {
-        return false;
-    }
-
-    if (vm == 1) {
-        if (steal) {
-            element->value.single.str = values[0];
-        } else {
-            char *value_copy = dcm_strdup(error, values[0]);
-            if (value_copy == NULL) {
-                return false;
-            }
-
-            element->value.single.str = value_copy;
-            element->value_pointer = value_copy;
-        }
-    } else {
-        DcmVRClass klass = dcm_dict_vr_class(element->vr);
-        if (klass != DCM_CLASS_STRING_MULTI) {
-            dcm_error_set(error, DCM_ERROR_CODE_INVALID,
-                          "Data Element is not multi-valued string",
-                          "Element tag %08X has VR %s with only a string value",
-                          element->tag,
-                          dcm_dict_str_from_vr(element->vr));
-            return false;
-        }
->>>>>>> 4bd0e5ce
-
-        if (steal) {
-            element->value.multi.str = values;
-        } else {
-            char **values_copy = DCM_NEW_ARRAY(error, vm, char *);
-            if (values_copy == NULL) {
-                return false;
-            }
-            element->value.multi.str = values_copy;
-            element->value_pointer_array = values_copy;
-
-<<<<<<< HEAD
+
+
 bool dcm_element_set_value_string(DcmError **error,
                                   DcmElement *element,
                                   char *value,
@@ -751,68 +547,15 @@
             return false;
         }
     }
-=======
-            for (uint32_t i = 0; i < vm; i++) {
-                values_copy[i] = dcm_strdup(error, values[i]);
-                if (values_copy[i] == NULL) {
-                    return false;
-                }
-            }
-        }
-    }
-
-    element->vm = vm;
-
-    size_t length = 0;
-    for (uint32_t i = 0; i < vm; i++) {
-        length += strlen(values[i]);
-    }
-    if (vm > 1) {
-        // add the separator characters
-        length += vm - 1;
-    }
-    element_set_length(element, length);
-
-    if (!dcm_element_validate(error, element)) {
-        return false;
-    }
-
-    if (steal) {
-        element->value_pointer_array = values;
-    }
-
-    return true;
-}
->>>>>>> 4bd0e5ce
 
     if (steal) {
         element->value_pointer = value;
     }
 
-<<<<<<< HEAD
-    return true;
-}
-=======
-bool dcm_element_set_value_string(DcmError **error,
-                                  DcmElement *element,
-                                  char *value,
-                                  bool steal)
-{
-    if (!element_check_not_assigned(error, element) ||
-        !element_check_string(error, element)) {
-        return false;
-    }
->>>>>>> 4bd0e5ce
-
-    DcmVRClass klass = dcm_dict_vr_class(element->vr);
-    if (klass == DCM_CLASS_STRING_MULTI) {
-        uint32_t vm;
-        char **values = dcm_parse_character_string(error, value, &vm);
-        if (values == NULL) {
-            return false;
-        }
-
-<<<<<<< HEAD
+    return true;
+}
+
+
 // integer numeric types
 
 // use a VR to marshall an int pointer into a int64_t
@@ -826,39 +569,8 @@
 
     return result;
 }
-=======
-        if (!dcm_element_set_value_string_multi(error,
-                                                element, values, vm, true)) {
-            dcm_free_string_array(values, vm);
-            return false;
-        }
-    } else {
-        if (steal) {
-            element->value.single.str = value;
-        } else {
-            char *value_copy = dcm_strdup(error, value);
-            if (value_copy == NULL) {
-                return false;
-            }
-
-            element->value.single.str = value_copy;
-            element->value_pointer = value_copy;
-        }
-
-        element->vm = 1;
-        element_set_length(element, strlen(value));
-
-        if (!dcm_element_validate(error, element)) {
-            return false;
-        }
-    }
->>>>>>> 4bd0e5ce
-
-    if (steal) {
-        element->value_pointer = value;
-    }
-
-<<<<<<< HEAD
+
+
 // use a VR to write an int64_t to an int pointer
 static void int64_to_value(DcmVR vr, int *result, int64_t value)
 {
@@ -876,24 +588,8 @@
     DCM_SWITCH_NUMERIC(vr, COPY);
 #undef COPY
 }
-=======
-    return true;
-}
-
-
-// integer numeric types
-
-// use a VR to marshall an int pointer into a int64_t
-static int64_t value_to_int64(DcmVR vr, int *value)
-{
-    uint64_t result = 0;
->>>>>>> 4bd0e5ce
-
-#define PEEK(TYPE) result = *((TYPE *) value)
-    DCM_SWITCH_NUMERIC(vr, PEEK);
-#undef PEEK
-
-<<<<<<< HEAD
+
+
 static bool element_check_numeric(DcmError **error,
                                   const DcmElement *element)
 {
@@ -936,45 +632,6 @@
         !element_check_index(error, element, index)) {
         return false;
     }
-=======
-    return result;
-}
-
-
-// use a VR to write an int64_t to an int pointer
-static void int64_to_value(DcmVR vr, int *result, int64_t value)
-{
-    *result = 0;
-#define POKE(TYPE) *((TYPE *) result) = value;
-    DCM_SWITCH_NUMERIC(vr, POKE);
-#undef POKE
-}
-
-
-// use a VR to copy any numeric value (not just int as above)
-static void value_to_value(DcmVR vr, int *result, int *value)
-{
-#define COPY(TYPE) *((TYPE *)result) = *((TYPE *)value);
-    DCM_SWITCH_NUMERIC(vr, COPY);
-#undef COPY
-}
-
-
-static bool element_check_numeric(DcmError **error,
-                                  const DcmElement *element)
-{
-    DcmVRClass klass = dcm_dict_vr_class(element->vr);
-    if (klass != DCM_CLASS_NUMERIC) {
-      dcm_error_set(error, DCM_ERROR_CODE_INVALID,
-                    "Data Element is not numeric",
-                    "Element tag %08X is not numeric",
-                    element->tag);
-      return false;
-    }
-
-    return true;
-}
->>>>>>> 4bd0e5ce
 
     int *element_value;
     if (element->vm == 1) {
@@ -986,61 +643,14 @@
     }
     *value = value_to_int64(element->vr, element_value);
 
-<<<<<<< HEAD
-=======
-static bool element_check_integer(DcmError **error,
-                                  const DcmElement *element)
-{
-    if (element->vr == DCM_VR_FL || element->vr == DCM_VR_FD) {
-      dcm_error_set(error, DCM_ERROR_CODE_INVALID,
-                    "Data Element is not integer",
-                    "Element tag %08X is not integer",
-                    element->tag);
-      return false;
-    }
-
->>>>>>> 4bd0e5ce
-    return true;
-}
-
-
-<<<<<<< HEAD
+    return true;
+}
+
+
 bool dcm_element_set_value_integer(DcmError **error,
                                    DcmElement *element,
                                    int64_t value)
 {
-=======
-bool dcm_element_get_value_integer(DcmError **error,
-                                   const DcmElement *element,
-                                   uint32_t index,
-                                   int64_t *value)
-{
-    if (!element_check_assigned(error, element) ||
-        !element_check_numeric(error, element) ||
-        !element_check_integer(error, element) ||
-        !element_check_index(error, element, index)) {
-        return false;
-    }
-
-    int *element_value;
-    if (element->vm == 1) {
-        element_value = (int *) &element->value.single.sl;
-    } else {
-        size_t size = dcm_dict_vr_size(element->vr);
-        unsigned char *base = (unsigned char *) element->value.multi.sl;
-        element_value = (int *)(base + size * index);
-    }
-    *value = value_to_int64(element->vr, element_value);
-
-    return true;
-}
-
-
-bool dcm_element_set_value_integer(DcmError **error,
-                                   DcmElement *element,
-                                   int64_t value)
-{
->>>>>>> 4bd0e5ce
     if (!element_check_not_assigned(error, element) ||
         !element_check_numeric(error, element) ||
         !element_check_integer(error, element)) {
@@ -1062,11 +672,7 @@
 
 bool dcm_element_set_value_numeric_multi(DcmError **error,
                                          DcmElement *element,
-<<<<<<< HEAD
-                                         int *value,
-=======
                                          void *value,
->>>>>>> 4bd0e5ce
                                          uint32_t vm,
                                          bool steal)
 {
@@ -1152,17 +758,10 @@
 }
 
 
-<<<<<<< HEAD
-bool dcm_element_get_value_double(DcmError **error,
-                                  const DcmElement *element,
-                                  uint32_t index,
-                                  double *value)
-=======
 bool dcm_element_get_value_floatingpoint(DcmError **error,
                                          const DcmElement *element,
                                          uint32_t index,
                                          double *value)
->>>>>>> 4bd0e5ce
 {
     if (!element_check_assigned(error, element) ||
         !element_check_numeric(error, element) ||
@@ -1185,15 +784,9 @@
 }
 
 
-<<<<<<< HEAD
-bool dcm_element_set_value_double(DcmError **error,
-                                  DcmElement *element,
-                                  double value)
-=======
 bool dcm_element_set_value_floatingpoint(DcmError **error,
                                          DcmElement *element,
                                          double value)
->>>>>>> 4bd0e5ce
 {
     if (!element_check_not_assigned(error, element) ||
         !element_check_numeric(error, element) ||
@@ -1257,7 +850,6 @@
         !element_check_binary(error, element)) {
         return false;
     }
-<<<<<<< HEAD
 
     if (steal) {
         element->value.single.bytes = value;
@@ -1267,17 +859,6 @@
             return false;
         }
 
-=======
-
-    if (steal) {
-        element->value.single.bytes = value;
-    } else {
-        char *value_copy = DCM_NEW_ARRAY(error, length, char);
-        if (value_copy == NULL) {
-            return false;
-        }
-
->>>>>>> 4bd0e5ce
         memcpy(value_copy, value, length);
 
         element->value.single.bytes = value_copy;
@@ -1363,15 +944,9 @@
     if (!dcm_element_validate(error, element)) {
         return false;
     }
-<<<<<<< HEAD
 
     element->sequence_pointer = value;
 
-=======
-
-    element->sequence_pointer = value;
-
->>>>>>> 4bd0e5ce
     return true;
 }
 
@@ -1530,11 +1105,7 @@
                                 uint32_t index)
 {
     double value;
-<<<<<<< HEAD
-    (void) dcm_element_get_value_double(NULL, element, index, &value);
-=======
     (void) dcm_element_get_value_floatingpoint(NULL, element, index, &value);
->>>>>>> 4bd0e5ce
     printf("%g", value);
 }
 
