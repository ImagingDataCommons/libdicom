--- conflicted
+++ resolved
@@ -1508,7 +1508,7 @@
  */
 DCM_EXTERN
 DcmIO *dcm_io_create_from_memory(DcmError **error,
-                                 char *buffer,
+                                 const char *buffer,
                                  int64_t length);
 
 /**
@@ -1601,8 +1601,8 @@
  */
 DCM_EXTERN
 DcmFilehandle *dcm_filehandle_create_from_memory(DcmError **error,
-<<<<<<< HEAD
-                                                 char *buffer, int64_t length);
+                                                 const char *buffer, 
+						 int64_t length);
 
 /**
  * Destroy a Filehandle.
@@ -1611,10 +1611,6 @@
  */
 DCM_EXTERN
 void dcm_filehandle_destroy(DcmFilehandle *filehandle);
-=======
-                                                 const char *buffer,
-                                                 int64_t length);
->>>>>>> 96e50f19
 
 /**
  * Read File Meta Information from a File.
