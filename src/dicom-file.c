/*
 * Implementation of Part 10 of the DICOM standard: Media Storage and File
 * Format for Media Interchange.
 */

#include "config.h"

#ifdef _WIN32
// the Windows CRT considers strdup and strcpy unsafe
#define _CRT_SECURE_NO_WARNINGS
// and deprecates strdup
#define strdup(v) _strdup(v)
#endif

#include <assert.h>
#include <ctype.h>
#include <stdbool.h>
#include <stdlib.h>
#include <stdio.h>

#include "utarray.h"

<<<<<<< HEAD
#include <dicom/dicom.h>
=======
#include "dicom.h"
#include "pdicom.h"
>>>>>>> a1a837da


#define TAG_ITEM                  0xFFFEE000
#define TAG_ITEM_DELIM            0xFFFEE00D
#define TAG_SQ_DELIM              0xFFFEE0DD
#define TAG_TRAILING_PADDING      0xFFFCFFFC
#define TAG_EXTENDED_OFFSET_TABLE 0x7FE00001
#define TAG_PIXEL_DATA            0x7FE00010
#define TAG_FLOAT_PIXEL_DATA      0x7FE00008
#define TAG_DOUBLE_PIXEL_DATA     0x7FE00009


struct PixelDescription {
    uint16_t rows;
    uint16_t columns;
    uint16_t samples_per_pixel;
    uint16_t bits_allocated;
    uint16_t bits_stored;
    uint16_t high_bit;
    uint16_t pixel_representation;
    uint16_t planar_configuration;
    char *photometric_interpretation;
};


typedef struct ItemHeader {
    uint32_t tag;
    uint64_t length;
} IHeader;


typedef struct ElementHeader {
    uint32_t tag;
    char vr[3];
    uint64_t length;
} EHeader;


static IHeader *iheader_create(DcmError **error, 
    uint32_t tag, uint64_t length)
{
    if (tag != TAG_ITEM &&
        tag != TAG_ITEM_DELIM &&
        tag != TAG_SQ_DELIM) {
        dcm_error_set(error, DCM_ERROR_CODE_INVALID,
                      "Constructing header of Item failed",
                      "Invalid Item Tag '%08X'",
                      tag);
        return NULL;
    }
    IHeader *header = DCM_NEW(error, struct ItemHeader);
    if (header == NULL) {
        return NULL;
    }
    header->tag = tag;
    header->length = length;
    return header;
}


static uint32_t iheader_get_tag(IHeader *item)
{
    assert(item);
    return item->tag;
}


static uint64_t iheader_get_length(IHeader *item)
{
    assert(item);
    return item->length;
}


static void iheader_destroy(IHeader *item)
{
    if (item) {
        free(item);
        item = NULL;
    }
}


static EHeader *eheader_create(DcmError **error, 
    uint32_t tag, const char *vr, uint64_t length)
{
    if (!dcm_is_valid_tag(tag)) {
        dcm_error_set(error, DCM_ERROR_CODE_INVALID,
                      "Constructing header of Data Element failed",
                      "Invalid Tag: '%08X'",
                      tag);
        return NULL;
    }
    if (!dcm_is_valid_vr(vr)) {
        dcm_error_set(error, DCM_ERROR_CODE_INVALID,
                      "Constructing header of Data Element failed",
                      "Invalid Value Representation: '%s'",
                      vr);
        return NULL;
    }

    EHeader *header = DCM_NEW(error, struct ElementHeader);
    if (header == NULL) {
        return NULL;
    }
    header->tag = tag;

    strncpy(header->vr, vr, 3);
    header->vr[2] = '\0';

    header->length = length;
    return header;
}


static uint16_t eheader_get_group_number(EHeader *header)
{
    assert(header);
    return (uint16_t)(header->tag >> 16);
}


static uint32_t eheader_get_tag(EHeader *header)
{
    assert(header);
    return header->tag;
}


static bool eheader_check_vr(EHeader *header, const char *vr)
{
    assert(header);
    return (strcmp(header->vr, vr) == 0);
}


static uint64_t eheader_get_length(EHeader *header)
{
    assert(header);
    return header->length;
}


static void eheader_destroy(EHeader *header)
{
    if (header) {
        free(header);
        header = NULL;
    }
}


struct _DcmFile {
    FILE *fp;
    DcmDataSet *meta;
    size_t offset;
    char *transfer_syntax_uid;
    size_t pixel_data_offset;
    uint64_t *extended_offset_table;
};


static uint32_t read_tag(FILE *fp, size_t *n)
{
    uint16_t group_num, elem_num;
    *n += fread(&group_num, 1, sizeof(group_num), fp);
    *n += fread(&elem_num, 1, sizeof(elem_num), fp);
    return ((uint32_t)group_num << 16) + elem_num;
}


static char **parse_character_string(DcmError **error, 
                                     char *string, uint32_t *vm)
{
    uint32_t i;
    uint32_t n;
    char **token_ptr;
    char **parts;
    char *token;

    UT_array *array;
    utarray_new(array, &ut_str_icd);

    if (strlen(string) == 0) {
        token = "";
        utarray_push_back(array, &token);
        goto finish;
    }
    token = strtok(string, "\\");
    while(token) {
        utarray_push_back(array, &token);
        token = strtok(NULL, "\\");
    }
    goto finish;

finish:
    n = utarray_len(array);
    parts = DCM_NEW_ARRAY(error, n, char *);
    if (parts == NULL) {
        free(string);
        utarray_free(array);
        return NULL;
    }

    for (i = 0; i < n; i++) {
        token_ptr = utarray_eltptr(array, i);
        parts[i] = dcm_strdup(error, *token_ptr);
        if (parts[i] == NULL) {
            free(parts);
            free(string);
            utarray_free(array);
            return NULL;
        }
    }

    *vm = n;
    utarray_free(array);
    free(string);
    return parts;
}


static IHeader *read_item_header(DcmError **error, FILE *fp, size_t *n)
{
    uint32_t tag = read_tag(fp, n);
    uint32_t length;
    *n += fread(&length, 1, sizeof(length), fp);
    return iheader_create(error, tag, length);
}


static EHeader *read_element_header(DcmError **error, 
    FILE *fp, size_t *n, bool implicit)
{
    char vr[3];
    uint32_t length;
    uint16_t short_length;
    uint16_t reserved;

    uint32_t tag = read_tag(fp, n);
    if (implicit) {
        // Value Representation
        const char *tmp = dcm_dict_lookup_vr(tag);
        strncpy(vr, tmp, 2);
        vr[2] = '\0';

        // Value Length
        *n += fread(&length, 1, sizeof(length), fp);
    } else {
        // Value Representation
        *n += fread(&vr, 1, 2, fp);
        vr[2] = '\0';

        // Value Length
        if (strcmp(vr, "AE") == 0 ||
            strcmp(vr, "AS") == 0 ||
            strcmp(vr, "AT") == 0 ||
            strcmp(vr, "CS") == 0 ||
            strcmp(vr, "DA") == 0 ||
            strcmp(vr, "DS") == 0 ||
            strcmp(vr, "DT") == 0 ||
            strcmp(vr, "FL") == 0 ||
            strcmp(vr, "FD") == 0 ||
            strcmp(vr, "IS") == 0 ||
            strcmp(vr, "LO") == 0 ||
            strcmp(vr, "LT") == 0 ||
            strcmp(vr, "PN") == 0 ||
            strcmp(vr, "SH") == 0 ||
            strcmp(vr, "SL") == 0 ||
            strcmp(vr, "SS") == 0 ||
            strcmp(vr, "ST") == 0 ||
            strcmp(vr, "TM") == 0 ||
            strcmp(vr, "UI") == 0 ||
            strcmp(vr, "UL") == 0 ||
            strcmp(vr, "US") == 0) {
            // These VRs have a short length of only two bytes
            *n += fread(&short_length, 1, sizeof(short_length), fp);
            length = (uint32_t) short_length;
        } else {
            // Other VRs have two reserved bytes before length of four bytes
            *n += fread(&reserved, 1, sizeof(reserved), fp);
            if (reserved != 0x0000) {
                dcm_error_set(error, DCM_ERROR_CODE_PARSE,
                              "Reading of Data Element header failed",
                              "Unexpected value for reserved bytes "
                              "of Data Element %08X with VR '%s'.",
                              tag, vr);
                return NULL;
            }
            *n += fread(&length, 1, sizeof(length), fp);
        }
    }

    EHeader *header = eheader_create(error, tag, vr, length);
    return header;
}


static DcmElement *read_element(DcmError **error,
                                FILE *fp,
                                EHeader *header,
                                size_t *n,
                                bool implicit)
{
    assert(header);
    uint32_t i;
    uint32_t vm;
    uint32_t item_index;
    uint32_t item_tag;
    uint32_t item_length;
    size_t n_seq;
    size_t *n_seq_ptr = &n_seq;
    size_t n_item;
    size_t *n_item_ptr = &n_item;
    DcmElement *element;
    IHeader *item_iheader;
    DcmDataSet *item_dataset;
    EHeader *item_eheader;
    DcmElement *item_element;

    uint32_t tag = eheader_get_tag(header);
    uint32_t length = eheader_get_length(header);

    n_seq = 0;
    n_item = 0;
    item_index = 0;

    dcm_log_debug("Read Data Element '%08X'", tag);

    vm = 1;
    // Character strings
    if (eheader_check_vr(header, "AE") ||
        eheader_check_vr(header, "AS") ||
        eheader_check_vr(header, "AT") ||
        eheader_check_vr(header, "CS") ||
        eheader_check_vr(header, "DA") ||
        eheader_check_vr(header, "DS") ||  // Decimal String
        eheader_check_vr(header, "DT") ||
        eheader_check_vr(header, "IS") ||  // Integer String
        eheader_check_vr(header, "LO") ||
        eheader_check_vr(header, "LT") ||
        eheader_check_vr(header, "PN") ||
        eheader_check_vr(header, "SH") ||
        eheader_check_vr(header, "ST") ||
        eheader_check_vr(header, "TM") ||
        eheader_check_vr(header, "UI") ||
        eheader_check_vr(header, "UR") ||
        eheader_check_vr(header, "UT")) {
        char *value = DCM_MALLOC(error, length + 1);
        if (value == NULL) {
            return NULL;
        }
        *n += fread(value, 1, length, fp);
        if (length > 0) {
            if (!eheader_check_vr(header, "UI")) {
                if (isspace(value[length - 1])) {
                    value[length - 1] = '\0';
                }
            }
        }
        value[length] = '\0';

        // Parse value and create array of strings
        char **strings = parse_character_string(error, value, &vm);

        if (eheader_check_vr(header, "AE")) {
            return dcm_element_create_AE_multi(error, tag, strings, vm);
        } else if (eheader_check_vr(header, "AS")) {
            return dcm_element_create_AS_multi(error, tag, strings, vm);
        } else if (eheader_check_vr(header, "AT")) {
            return dcm_element_create_AT_multi(error, tag, strings, vm);
        } else if (eheader_check_vr(header, "CS")) {
            return dcm_element_create_CS_multi(error, tag, strings, vm);
        } else if (eheader_check_vr(header, "DA")) {
            return dcm_element_create_DA_multi(error, tag, strings, vm);
        } else if (eheader_check_vr(header, "DS")) {
            return dcm_element_create_DS_multi(error, tag, strings, vm);
        } else if (eheader_check_vr(header, "DT")) {
            return dcm_element_create_DT_multi(error, tag, strings, vm);
        } else if (eheader_check_vr(header, "IS")) {
            return dcm_element_create_IS_multi(error, tag, strings, vm);
        } else if (eheader_check_vr(header, "LO")) {
            return dcm_element_create_LO_multi(error, tag, strings, vm);
        } else if (eheader_check_vr(header, "PN")) {
            return dcm_element_create_PN_multi(error, tag, strings, vm);
        } else if (eheader_check_vr(header, "SH")) {
            return dcm_element_create_SH_multi(error, tag, strings, vm);
        } else if (eheader_check_vr(header, "ST")) {
            // This VM shall always have VM 1.
            if (vm > 1) {
                dcm_error_set(error, DCM_ERROR_CODE_PARSE,
                              "Reading of Data Element failed",
                              "Encountered unexpected Value Multiplicity %d "
                              "for Data Element '%08X'",
                              vm, tag);
                dcm_free_string_array(strings, vm);
                return NULL;
            }
            char *str = strings[0];
            free(strings);
            return dcm_element_create_ST(error, tag, str);
        } else if (eheader_check_vr(header, "TM")) {
            return dcm_element_create_TM_multi(error, tag, strings, vm);
        } else if (eheader_check_vr(header, "UI")) {
            return dcm_element_create_UI_multi(error, tag, strings, vm);
        } else if (eheader_check_vr(header, "LT")) {
            // This VM shall always have VM 1.
            if (vm > 1) {
                dcm_error_set(error, DCM_ERROR_CODE_PARSE,
                              "Reading of Data Element failed",
                              "Encountered unexpected Value Multiplicity %d "
                              "for Data Element '%08X'.",
                              vm, tag);
                dcm_free_string_array(strings, vm);
                return NULL;
            }
            char *str = strings[0];
            free(strings);
            return dcm_element_create_LT(error, tag, str);
        } else if (eheader_check_vr(header, "UR")) {
            // This VM shall always have VM 1.
            if (vm > 1) {
                dcm_error_set(error, DCM_ERROR_CODE_PARSE,
                              "Reading of Data Element failed",
                              "Encountered unexpected Value Multiplicity %d "
                              "for Data Element '%08X'.",
                              vm, tag);
                dcm_free_string_array(strings, vm);
                return NULL;
            }
            char *str = strings[0];
            free(strings);
            return dcm_element_create_UR(error, tag, str);
        } else if (eheader_check_vr(header, "UT")) {
            // This VM shall always have VM 1.
            if (vm > 1) {
                dcm_error_set(error, DCM_ERROR_CODE_PARSE,
                              "Reading of Data Element failed",
                              "Encountered unexpected Value Multiplicity %d "
                              "for Data Element '%08X'",
                              vm, tag);
                dcm_free_string_array(strings, vm);
                return NULL;
            }
            char *str = strings[0];
            free(strings);
            return dcm_element_create_UT(error, tag, str);
        } else {
            dcm_error_set(error, DCM_ERROR_CODE_PARSE,
                          "Reading of Data Element failed",
                          "Encountered unexpected Value Representation "
                          "for Data Element '%08X'",
                          tag);
            dcm_free_string_array(strings, vm);
            return NULL;
        }
    } else if (eheader_check_vr(header, "SQ")) {
        vm = 1;
        DcmSequence *value = dcm_sequence_create(error);
        if (value == NULL) {
            return NULL;
        }
        if (length == 0) {
            return dcm_element_create_SQ(error, tag, value);
        } else if (length == 0xFFFFFFFF) {
            dcm_log_debug("Sequence of Data Element '%08X' "
                          "has undefined length.",
                          tag);
        } else {
            dcm_log_debug("Sequence of Data Element '%08X' "
                          "has defined length %d.",
                          tag, length);
        }

        n_seq = 0;
        while (n_seq < length) {
            dcm_log_debug("Read Item #%d of Data Element '%08X'.",
                          item_index, tag);
            item_iheader = read_item_header(error, fp, n_seq_ptr);
            if (item_iheader == NULL) {
                iheader_destroy(item_iheader);
                dcm_sequence_destroy(value);
                return NULL;
            }
            item_tag = iheader_get_tag(item_iheader);
            item_length = iheader_get_length(item_iheader);
            if (item_tag == TAG_SQ_DELIM) {
                dcm_log_debug("Stop reading Data Element '%08X'. "
                              "Encountered Sequence Delimination Tag.",
                              tag);
                iheader_destroy(item_iheader);
                break;
            }
            if (item_tag != TAG_ITEM) {
                dcm_error_set(error, DCM_ERROR_CODE_PARSE,
                              "Reading of Data Element failed",
                              "Expected tag '%08X' instead of '%08X' "
                              "for Item #%d of Data Element '%08X'",
                              TAG_ITEM,
                              item_tag,
                              item_index,
                              tag);
                iheader_destroy(item_iheader);
                dcm_sequence_destroy(value);
                return NULL;
            } else if (item_length == 0xFFFFFFFF) {
                dcm_log_debug("Item #%d of Data Element '%08X' "
                              "has undefined length.",
                              item_index, tag);
            } else {
                dcm_log_debug("Item #%d of Data Element '%08X' "
                              "has defined length %d.",
                              item_index, tag, item_length);
            }

            item_dataset = dcm_dataset_create(error);
            if (item_dataset == NULL) {
                iheader_destroy(item_iheader);
                dcm_sequence_destroy(value);
                return NULL;
            }

            n_item = 0;
            while (n_item < item_length) {
                if (read_tag(fp, n_item_ptr) == TAG_ITEM_DELIM) {
                    // Item with undefined length
                    dcm_log_debug("Stop reading Item #%d of "
                                  "Data Element '%08X'. "
                                  "Encountered Item Delimination Tag.",
                                  item_index, tag);
                    fseek(fp, 4, SEEK_CUR);
                    n_item += 4;
                    break;
                } else {
                    fseek(fp, -4, SEEK_CUR);
                    n_item -= 4;
                }

                item_eheader = read_element_header(error, 
                                                   fp, n_item_ptr, implicit);
                if (item_eheader == NULL) {
                    iheader_destroy(item_iheader);
                    eheader_destroy(item_eheader);
                    dcm_sequence_destroy(value);
                    return NULL;
                }

                item_element = read_element(error,
                                            fp,
                                            item_eheader,
                                            n_item_ptr,
                                            implicit);
                if (item_element == NULL) {
                    iheader_destroy(item_iheader);
                    eheader_destroy(item_eheader);
                    dcm_sequence_destroy(value);
                    return NULL;
                }
                if (!dcm_dataset_insert(error, item_dataset, item_element)) {
                    iheader_destroy(item_iheader);
                    eheader_destroy(item_eheader);
                    dcm_sequence_destroy(value);
                    return NULL;
                }
                eheader_destroy(item_eheader);
            }
            n_seq += n_item;
            dcm_sequence_append(error, value, item_dataset);
            iheader_destroy(item_iheader);
            item_index += 1;
        }
        *n += n_seq;
        return dcm_element_create_SQ(error, tag, value);
    } else if (eheader_check_vr(header, "FD")) {
        vm = length / sizeof(double);
        double *values = DCM_NEW_ARRAY(error, vm, double);
        if (values == NULL) {
            return NULL;
        }
        for (i = 0; i < vm; i++) {
            double val;
            *n += fread(&val, 1, sizeof(double), fp);
            values[i] = val;
        }
        return dcm_element_create_FD_multi(error, tag, values, vm);
    } else if (eheader_check_vr(header, "FL")) {
        vm = length / sizeof(float);
        float *values = DCM_NEW_ARRAY(error, vm, float);
        if (values == NULL) {
            return NULL;
        }
        for (i = 0; i < vm; i++) {
            float val;
            *n += fread(&val, 1, sizeof(float), fp);
            values[i] = val;
        }
        return dcm_element_create_FL_multi(error, tag, values, vm);
    } else if (eheader_check_vr(header, "SS")) {
        vm = length / sizeof(int16_t);
        int16_t *values = DCM_NEW_ARRAY(error, vm, int16_t);
        if (values == NULL) {
            return NULL;
        }
        for (i = 0; i < vm; i++) {
            int16_t val;
            *n += fread(&val, 1, sizeof(int16_t), fp);
            values[i] = val;
        }
        return dcm_element_create_SS_multi(error, tag, values, vm);
    } else if (eheader_check_vr(header, "SL")) {
        vm = length / sizeof(int32_t);
        int32_t *values = DCM_NEW_ARRAY(error, vm, int32_t);
        if (values == NULL) {
            return NULL;
        }
        for (i = 0; i < vm; i++) {
            int32_t val;
            *n += fread(&val, 1, sizeof(int32_t), fp);
            values[i] = val;
        }
        return dcm_element_create_SL_multi(error, tag, values, vm);
    } else if (eheader_check_vr(header, "SV")) {
        vm = length / sizeof(int64_t);
        int64_t *values = DCM_NEW_ARRAY(error, vm, int64_t);
        if (values == NULL) {
            return NULL;
        }
        for (i = 0; i < vm; i++) {
            int64_t val;
            *n += fread(&val, 1, sizeof(int64_t), fp);
            values[i] = val;
        }
        return dcm_element_create_SV_multi(error, tag, values, vm);
    } else if (eheader_check_vr(header, "UL")) {
        vm = length / sizeof(uint32_t);
        uint32_t *values = DCM_NEW_ARRAY(error, vm, uint32_t);
        if (values == NULL) {
            return NULL;
        }
        for (i = 0; i < vm; i++) {
            uint32_t val;
            *n += fread(&val, 1, sizeof(uint32_t), fp);
            values[i] = val;
        }
        return dcm_element_create_UL_multi(error, tag, values, vm);
    } else if (eheader_check_vr(header, "US")) {
        vm = length / sizeof(uint16_t);
        uint16_t *values = DCM_NEW_ARRAY(error, vm, uint16_t);
        if (values == NULL) {
            return NULL;
        }
        for (i = 0; i < vm; i++) {
            uint16_t val;
            *n += fread(&val, 1, sizeof(uint16_t), fp);
            values[i] = val;
        }
        return dcm_element_create_US_multi(error, tag, values, vm);
    } else if (eheader_check_vr(header, "UV")) {
        vm = length / sizeof(uint64_t);
        uint64_t *values = DCM_NEW_ARRAY(error, vm, uint64_t);
        if (values == NULL) {
            return NULL;
        }
        for (i = 0; i < vm; i++) {
            uint64_t val;
            *n += fread(&val, 1, sizeof(uint64_t), fp);
            values[i] = val;
        }
        return dcm_element_create_UV_multi(error, tag, values, vm);
    } else {
        vm = 1;
        char *value = DCM_MALLOC(error, length);
        if (value == NULL) {
            return NULL;
        }
        *n += fread(value, 1, length, fp);

        if (eheader_check_vr(header, "OB")) {
            return dcm_element_create_OB(error, tag, value, length);
        } else if (eheader_check_vr(header, "OD")) {
            return dcm_element_create_OD(error, tag, value, length);
        } else if (eheader_check_vr(header, "OF")) {
            return dcm_element_create_OF(error, tag, value, length);
        } else if (eheader_check_vr(header, "OL")) {
            return dcm_element_create_OL(error, tag, value, length);
        } else if (eheader_check_vr(header, "OV")) {
            return dcm_element_create_OV(error, tag, value, length);
        } else if (eheader_check_vr(header, "OW")) {
            return dcm_element_create_OW(error, tag, value, length);
        } else if (eheader_check_vr(header, "UC")) {
            return dcm_element_create_UC(error, tag, value, length);
        } else if (eheader_check_vr(header, "UN")) {
            return dcm_element_create_UN(error, tag, value, length);
        } else {
            tag = eheader_get_tag(header);
            dcm_error_set(error, DCM_ERROR_CODE_PARSE,
                          "Reading of Data Element failed",
                          "Data Element '%08X' has unexpected "
                          "Value Representation", tag);
            return NULL;
        }
    }
    return element;
}


DcmFile *dcm_file_create(DcmError **error, 
                         const char *file_path, const char mode)
{
    if (mode != 'r' && mode != 'w') {
        dcm_error_set(error, DCM_ERROR_CODE_INVALID,
                      "Open of file failed",
                      "Wrong file mode specified");
        return NULL;
    }

    DcmFile *file = DCM_NEW(error, DcmFile);
    if (file == NULL) {
        return NULL;
    }

    char file_mode[3];
    file_mode[0] = mode;
    file_mode[1] = 'b';
    file_mode[2] = '\0';
    file->fp = fopen(file_path, file_mode);
    if (file->fp == NULL) {
        dcm_error_set(error, DCM_ERROR_CODE_IO,
                      "Open of file failed",
                      "Could not open file for reading: %s", file_path);
        free(file);
        return NULL;
    }

    file->offset = 0;
    file->pixel_data_offset = 0;
    file->transfer_syntax_uid = NULL;

    return file;
}


DcmDataSet *dcm_file_read_file_meta(DcmError **error, DcmFile *file)
{
    const bool implicit = false;

    size_t size;
    size_t *n = &size;
    uint32_t tag;
    uint16_t group_number;
    EHeader *header;
    DcmElement *element;

    DcmDataSet *file_meta = dcm_dataset_create(error);
    if (file_meta == NULL) {
        return NULL;
    }

    size = 0;

    // File Preamble
    char preamble[129];
    size += fread(preamble, 1, sizeof(preamble) - 1, file->fp);
    preamble[128] = '\0';

    // DICOM Prefix
    char prefix[5];
    size += fread(prefix, 1, sizeof(prefix) - 1, file->fp);
    prefix[4] = '\0';
    if (strcmp(prefix, "DICM") != 0) {
        dcm_error_set(error, DCM_ERROR_CODE_PARSE,
                      "Reading of File Meta Information failed",
                      "Prefix 'DICM' not found.");
        dcm_dataset_destroy(file_meta);
        return NULL;
    }

    size = 0;

    // File Meta Information Group Length
    header = read_element_header(error, file->fp, n, implicit);
    if (header == NULL) {
        dcm_dataset_destroy(file_meta);
        return NULL;
    }
    element = read_element(error, file->fp, header, n, implicit);
    if (element == NULL) {
        eheader_destroy(header);
        dcm_dataset_destroy(file_meta);
        return NULL;
    }

    uint32_t group_length = dcm_element_get_value_UL(element, 0);
    eheader_destroy(header);
    dcm_element_destroy(element);

    // File Meta Information Version
    header = read_element_header(error, file->fp, n, implicit);
    if (header == NULL) {
        dcm_dataset_destroy(file_meta);
        return NULL;
    }
    element = read_element(error, file->fp, header, n, implicit);
    if (element == NULL) {
        eheader_destroy(header);
        dcm_dataset_destroy(file_meta);
        return NULL;
    }
    eheader_destroy(header);
    dcm_element_destroy(element);

    while(true) {
        header = read_element_header(error, file->fp, n, implicit);
        if (header == NULL) {
            dcm_element_destroy(element);
            dcm_dataset_destroy(file_meta);
            return NULL;
        }
        tag = eheader_get_tag(header);
        group_number = eheader_get_group_number(header);
        if (group_number != 0x0002) {
            eheader_destroy(header);
            break;
        }

        element = read_element(error, file->fp, header, n, implicit);
        if (element == NULL) {
            eheader_destroy(header);
            dcm_dataset_destroy(file_meta);
            return NULL;
        }

        if (!dcm_dataset_insert(error, file_meta, element)) {
            dcm_error_set(error, DCM_ERROR_CODE_PARSE,
                          "Reading File Meta Information failed",
                          "Could not insert Data Element '%08X' into "
                          "Data Set", tag);
            eheader_destroy(header);
            dcm_dataset_destroy(file_meta);
            return NULL;
        }

        if (size >= group_length) {
            eheader_destroy(header);
            break;
        }
        eheader_destroy(header);
    }

    file->offset = ftell(file->fp);

    element = dcm_dataset_get(error, file_meta, 0x00020010);
    const char *transfer_syntax_uid = dcm_element_get_value_UI(element, 0);
    file->transfer_syntax_uid = dcm_strdup(error, transfer_syntax_uid);
    if (file->transfer_syntax_uid == NULL) {
        file->offset = 0;  // reset state
        dcm_dataset_destroy(file_meta);
        return NULL;
    }

    dcm_dataset_lock(file_meta);
    return file_meta;
}


void dcm_file_destroy(DcmFile *file)
{
    if (file) {
        if (file->transfer_syntax_uid) {
            free(file->transfer_syntax_uid);
        }
        fclose(file->fp);
        free(file);
        file = NULL;
    }
}


DcmDataSet *dcm_file_read_metadata(DcmError **error, DcmFile *file)
{
    uint32_t tag;
    uint16_t group_number;
    size_t size = 0;
    size_t *n = &size;
    bool implicit;
    char tmp[1];
    DcmElement *element;
    EHeader *header;

    if (file->offset == 0) {
        DcmDataSet *file_meta = dcm_file_read_file_meta(error, file);
        if (file_meta == NULL) {
            return NULL;
        }
    }
    fseek(file->fp, file->offset, SEEK_SET);

    implicit = false;
    if (file->transfer_syntax_uid) {
        if (strcmp(file->transfer_syntax_uid, "1.2.840.10008.1.2") == 0) {
            implicit = true;
        }
    }

    DcmDataSet *dataset = dcm_dataset_create(error);
    if (dataset == NULL) {
        return NULL;
    }

    while (!feof(file->fp)) {
        if (fread(tmp, 1, 1, file->fp) == 0) {
            dcm_log_info("Stop reading Data Set. Reached end of file.");
            break;
        }
        fseek(file->fp, -1L, SEEK_CUR);

        header = read_element_header(error, file->fp, n, implicit);
        if (header == NULL) {
            dcm_dataset_destroy(dataset);
            return NULL;
        }

        tag = eheader_get_tag(header);
        group_number = eheader_get_group_number(header);
        if (tag == TAG_TRAILING_PADDING) {
            dcm_error_set(error, DCM_ERROR_CODE_PARSE,
                          "Stop reading Data Set",
                          "Encountered Data Set Trailing Tag");
            eheader_destroy(header);
            break;
        } else if (tag == TAG_PIXEL_DATA ||
                   tag == TAG_FLOAT_PIXEL_DATA ||
                   tag == TAG_DOUBLE_PIXEL_DATA) {
            // Set file pointer to the first byte of the pixel data element
            if (implicit) {
                // Tag: 4 bytes, Value Length: 4 bytes
                fseek(file->fp, -8L, SEEK_CUR);
            } else {
                // Tag: 4 bytes, VR: 2 bytes + 2 bytes, Value Length: 4 bytes
                fseek(file->fp, -12L, SEEK_CUR);
            }
            file->pixel_data_offset = ftell(file->fp);
            dcm_log_debug("Stop reading Data Set. "
                          "Encountered Tag of Pixel Data Element.");
            eheader_destroy(header);
            break;
        }
        if (group_number == 0x0002) {
            dcm_error_set(error, DCM_ERROR_CODE_PARSE,
                          "Reading of Data Set failed",
                          "Encountered File Meta Information group");
            eheader_destroy(header);
            dcm_dataset_destroy(dataset);
            return NULL;
        }

        element = read_element(error, file->fp, header, n, implicit);
        if (element == NULL) {
            eheader_destroy(header);
            dcm_dataset_destroy(dataset);
            return NULL;
        }
        if (!dcm_dataset_insert(error, dataset, element)) {
            eheader_destroy(header);
            dcm_dataset_destroy(dataset);
            return NULL;
        }
        eheader_destroy(header);
    }
    dcm_dataset_lock(dataset);
    return dataset;
}


static bool get_num_frames(DcmError **error, 
                           const DcmDataSet *metadata,
                           uint32_t *number_of_frames)
{
    const uint32_t tag = 0x00280008;

    DcmElement *element = dcm_dataset_get(error, metadata, tag);
    if (element == NULL) {
        return false;
    }

    const char *value = dcm_element_get_value_IS(element, 0);
    *number_of_frames = (uint32_t) strtol(value, NULL, 10);

    return true;
}


DcmBOT *dcm_file_read_bot(DcmError **error,
                          const DcmFile *file, const DcmDataSet *metadata)
{
    uint32_t tmp_value;
    uint64_t value;
    uint32_t i;
    size_t tmp_offset;

    dcm_log_debug("Reading Basic Offset Table.");

    if (!dcm_is_encapsulated_transfer_syntax(file->transfer_syntax_uid)) {
        dcm_error_set(error, DCM_ERROR_CODE_PARSE,
                      "Reading Basic Offset Table failed",
                      "Data Set with transfer syntax '%s' should not contain "
                      "a Basic Offset Table because it is not encapsulated",
                      file->transfer_syntax_uid);
        return NULL;
    }

    uint32_t num_frames;
    if (!get_num_frames(error, metadata, &num_frames)) {
        return NULL;
    }
    if (num_frames == 0) {
        dcm_error_set(error, DCM_ERROR_CODE_PARSE,
                      "Reading Basic Offset Table failed",
                      "Value of Data Element 'Number of Frames' is "
                      "malformed");
        return NULL;
    }

    if (file->pixel_data_offset == 0) {
        dcm_error_set(error, DCM_ERROR_CODE_PARSE,
                      "Reading Basic Offset Table failed",
                      "Could not determine offset of Pixel Data Element. "
                      "Read metadata first");
        return NULL;
    }
    fseek(file->fp, file->pixel_data_offset, SEEK_SET);

    EHeader *eheader = read_element_header(error, 
                                           file->fp, &tmp_offset, false);
    uint32_t eheader_tag = eheader_get_tag(eheader);
    eheader_destroy(eheader);
    if (!(eheader_tag == TAG_PIXEL_DATA ||
          eheader_tag == TAG_FLOAT_PIXEL_DATA ||
          eheader_tag == TAG_DOUBLE_PIXEL_DATA)) {
        dcm_error_set(error, DCM_ERROR_CODE_PARSE,
                      "Reading Basic Offset Table failed",
                      "File pointer not positioned at Pixel Data Element");
        return NULL;
    }

    // The header of the BOT Item
    IHeader *iheader = read_item_header(error, file->fp, &tmp_offset);
    if (iheader == NULL) {
        iheader_destroy(iheader);
        return NULL;
    }
    uint32_t item_tag = iheader_get_tag(iheader);
    if (item_tag != TAG_ITEM) {
        dcm_error_set(error, DCM_ERROR_CODE_PARSE,
                      "Reading Basic Offset Table failed",
                      "Unexpected Tag found for Basic Offset Table Item");
        iheader_destroy(iheader);
        return NULL;
    }

    ssize_t *offsets = DCM_NEW_ARRAY(error, num_frames, ssize_t);
    if (offsets == NULL) {
        iheader_destroy(iheader);
        return NULL;
    }

    // The BOT Item must be present, but the value is optional
    uint32_t item_length = iheader_get_length(iheader);
    iheader_destroy(iheader);
    if (item_length > 0) {
        dcm_log_info("Read Basic Offset Table value.");
        // Read offset values from BOT Item value
        for (i = 0; i < num_frames; i++) {
            tmp_offset += fread(&tmp_value, 1, sizeof(tmp_value), file->fp);
            value = (uint64_t) tmp_value;
            if (value == TAG_ITEM) {
                dcm_error_set(error, DCM_ERROR_CODE_PARSE,
                              "Reading Basic Offset Table failed",
                              "Encountered unexpected Item Tag "
                              "in Basic Offset Table");
                free(offsets);
                return NULL;
            }
            offsets[i] = value;
        }
    } else {
        dcm_log_info("Basic Offset Table is empty.");
        // Handle Extended Offset Table attribute
        const DcmElement *eot_element = dcm_dataset_contains(metadata, 
                                                             0x7FE00001);
        if (eot_element) {
            dcm_log_info("Found Extended Offset Table.");
            const char *blob = dcm_element_get_value_OV(eot_element);
            char *end_ptr;
            for (i = 0; i < num_frames; i++) {
                value = (uint64_t) strtoull(blob, &end_ptr, 64);
                // strtoull returns 0 in case of error
                if (value == 0 && i > 0) {
                    dcm_error_set(error, DCM_ERROR_CODE_PARSE,
                                  "Reading Basic Offset Table failed",
                                  "Failed to parse value of Extended Offset "
                                  "Table element for frame #%d", i + 1);
                    free(offsets);
                    return NULL;
                }
                offsets[i] = value;
            }
        }
        return NULL;
    }

    return dcm_bot_create(error, offsets, num_frames);
}


static struct PixelDescription *create_pixel_description(DcmError **error,
    const DcmDataSet *metadata)
{
    DcmElement *element;

    struct PixelDescription *desc = DCM_NEW(error, struct PixelDescription);
    if (desc == NULL) {
        return NULL;
    }

    element = dcm_dataset_get(error, metadata, 0x00280010);
    if (element == NULL) {
        free(desc);
        return NULL;
    }
    desc->rows = dcm_element_get_value_US(element, 0);

    element = dcm_dataset_get(error, metadata, 0x00280011);
    if (element == NULL) {
        free(desc);
        return NULL;
    }
    desc->columns = dcm_element_get_value_US(element, 0);

    element = dcm_dataset_get(error, metadata, 0x00280002);
    if (element == NULL) {
        free(desc);
        return NULL;
    }
    desc->samples_per_pixel = dcm_element_get_value_US(element, 0);

    element = dcm_dataset_get(error, metadata, 0x00280100);
    if (element == NULL) {
        free(desc);
        return NULL;
    }
    desc->bits_allocated = dcm_element_get_value_US(element, 0);

    element = dcm_dataset_get(error, metadata, 0x00280101);
    if (element == NULL) {
        free(desc);
        return NULL;
    }
    desc->bits_stored = dcm_element_get_value_US(element, 0);

    element = dcm_dataset_get(error, metadata, 0x00280103);
    if (element == NULL) {
        free(desc);
        return NULL;
    }
    desc->pixel_representation = dcm_element_get_value_US(element, 0);

    element = dcm_dataset_get(error, metadata, 0x00280006);
    if (element == NULL) {
        free(desc);
        return NULL;
    }
    desc->planar_configuration = dcm_element_get_value_US(element, 0);

    element = dcm_dataset_get(error, metadata, 0x00280004);
    if (element == NULL) {
        free(desc);
        return NULL;
    }
    desc->photometric_interpretation = dcm_strdup(error,
                                                  dcm_element_get_value_CS(element, 0));
    if (desc->photometric_interpretation == NULL) {
        free(desc);
        return NULL;
    }

    return desc;
}


static void destroy_pixel_description(struct PixelDescription *desc)
{
    if (desc) {
        if (desc->photometric_interpretation) {
            free(desc->photometric_interpretation);
        }
        free(desc);
    }
}


DcmBOT *dcm_file_build_bot(DcmError **error,
                           const DcmFile *file, const DcmDataSet *metadata)
{
    uint32_t item_tag, iheader_tag;
    uint32_t item_length;
    uint64_t i;
    size_t current_offset, tmp_offset;
    IHeader *iheader;

    dcm_log_debug("Building Basic Offset Table.");

    uint32_t num_frames;
    if (!get_num_frames(error, metadata, &num_frames)) {
        return NULL;
    }
    if (num_frames == 0) {
        dcm_error_set(error, DCM_ERROR_CODE_PARSE,
                      "Building Basic Offset Table failed",
                      "Value of Data Element 'Number of Frames' is "
                      "malformed.");
        return NULL;
    }

    if (file->pixel_data_offset == 0) {
        dcm_error_set(error, DCM_ERROR_CODE_PARSE,
                      "Reading Basic Offset Table failed",
                      "Could not determine offset of Pixel Data Element. "
                      "Read metadata first");
        return NULL;
    }
    fseek(file->fp, file->pixel_data_offset, SEEK_SET);
    tmp_offset = 0;

    EHeader *eheader = read_element_header(error, 
                                           file->fp, &tmp_offset, false);
    uint32_t eheader_tag = eheader_get_tag(eheader);
    eheader_destroy(eheader);
    if (eheader_tag != TAG_PIXEL_DATA &&
        eheader_tag != TAG_FLOAT_PIXEL_DATA &&
        eheader_tag != TAG_DOUBLE_PIXEL_DATA) {
        dcm_error_set(error, DCM_ERROR_CODE_PARSE,
                      "Building Basic Offset Table failed",
                      "File pointer not positioned at Pixel Data Element");
        return NULL;
    }

    ssize_t *offsets = DCM_NEW_ARRAY(error, num_frames, ssize_t);
    if (offsets == NULL) {
        return NULL;
    }

    if (dcm_is_encapsulated_transfer_syntax(file->transfer_syntax_uid)) {
        // The header of the BOT Item
        iheader = read_item_header(error, file->fp, &tmp_offset);
        if (iheader == NULL) {
            free(offsets);
            iheader_destroy(iheader);
            return NULL;
        }
        item_tag = iheader_get_tag(iheader);
        if (item_tag != TAG_ITEM) {
            dcm_error_set(error, DCM_ERROR_CODE_PARSE,
                          "Building Basic Offset Table failed",
                          "Unexpected Tag found for Basic Offset Table Item");
            free(offsets);
            iheader_destroy(iheader);
            return NULL;
        }

        // The BOT Item must be present, but the value is optional
        item_length = iheader_get_length(iheader);
        iheader_destroy(iheader);
        // Move filepointer to first byte of first Frame item
        fseek(file->fp, item_length, SEEK_SET);
        i = 0;
        current_offset = 0;
        while (true) {
            iheader = read_item_header(error, file->fp, &current_offset);
            if (iheader == NULL) {
                free(offsets);
                iheader_destroy(iheader);
                return NULL;
            }
            iheader_tag = iheader_get_tag(iheader);
            if (iheader_tag == TAG_SQ_DELIM) {
                break;
            }
            if (iheader_tag != TAG_ITEM) {
                dcm_error_set(error, DCM_ERROR_CODE_PARSE,
                              "Building Basic Offset Table failed",
                              "Frame Item #%d has wrong Tag '%08X'",
                              i + 1,
                              iheader_tag);
                free(offsets);
                iheader_destroy(iheader);
                return NULL;
            }
            if (feof(file->fp)) {
                break;
            }
            offsets[i] = current_offset;

            item_length = iheader_get_length(iheader);
            fseek(file->fp, item_length, SEEK_CUR);
            iheader_destroy(iheader);
            i += 1;
        }

        if (i != num_frames) {
            dcm_error_set(error, DCM_ERROR_CODE_PARSE,
                          "Building Basic Offset Table failed",
                          "Found incorrect number of Frame Items");
            free(offsets);
            return NULL;
        }
    } else {
        struct PixelDescription *desc = create_pixel_description(error,
                                                                 metadata);
        if (desc == NULL) {
            free(offsets);
            destroy_pixel_description(desc);
            return NULL;
        }
        for (i = 0; i < num_frames; i++) {
            offsets[i] = i * desc->rows * desc->columns * desc->samples_per_pixel;
        }
        destroy_pixel_description(desc);
    }

    return dcm_bot_create(error, offsets, num_frames);
}


DcmFrame *dcm_file_read_frame(DcmError **error,
                              const DcmFile *file,
                              const DcmDataSet *metadata,
                              const DcmBOT *bot,
                              uint32_t number)
{
    ssize_t first_frame_offset, total_frame_offset;
    uint32_t length;
    size_t current_offset = 0;
    size_t *n = &current_offset;

    dcm_log_debug("Read Frame Item #%d.", number);
    if (number == 0) {
        dcm_error_set(error, DCM_ERROR_CODE_PARSE,
                      "Reading Frame Item failed",
                      "Frame Number must be positive");
        return NULL;
    }
    ssize_t frame_offset = dcm_bot_get_frame_offset(bot, number);
    uint32_t num_frames = dcm_bot_get_num_frames(bot);
    if (dcm_is_encapsulated_transfer_syntax(file->transfer_syntax_uid)) {
        // Header of Pixel Data Element and Basic Offset Table
        first_frame_offset = 12 + 8 + 4 * num_frames;
    } else {
        // Header of Pixel Data Element
        first_frame_offset = 10;
    }

    total_frame_offset = (file->pixel_data_offset +
                          first_frame_offset +
                          frame_offset);
    fseek(file->fp, total_frame_offset, SEEK_SET);

    struct PixelDescription *desc = create_pixel_description(error, metadata);
    if (desc == NULL) {
        return NULL;
    }

    if (dcm_is_encapsulated_transfer_syntax(file->transfer_syntax_uid)) {
        IHeader *iheader = read_item_header(error, file->fp, n);
        if (iheader == NULL) {
            destroy_pixel_description(desc);
            return NULL;
        }
        uint32_t iheader_tag = iheader_get_tag(iheader);
        if (iheader_tag != TAG_ITEM) {
            dcm_error_set(error, DCM_ERROR_CODE_PARSE,
                          "Reading Frame Item failed",
                          "No Item Tag found for Frame Item #%d",
                          number);
            destroy_pixel_description(desc);
            iheader_destroy(iheader);
            return NULL;
        }
        length = iheader_get_length(iheader);
        iheader_destroy(iheader);
    } else {
        length = desc->rows * desc->columns * desc->samples_per_pixel;
    }

    char *value = DCM_MALLOC(error, length);
    if (value == NULL) {
        destroy_pixel_description(desc);
        return NULL;
    }
    *n += fread(value, 1, length, file->fp);

    char *transfer_syntax_uid = dcm_strdup(error, file->transfer_syntax_uid);
    if (transfer_syntax_uid == NULL) {
        destroy_pixel_description(desc);
        free(value);
        return NULL;
    }

    char *photometric_interpretation = dcm_strdup(error, desc->photometric_interpretation);
    if (photometric_interpretation == NULL) {
        free(transfer_syntax_uid);
        free(value);
        destroy_pixel_description(desc);
        return NULL;
    }

    DcmFrame *frame = dcm_frame_create(error,
                                       number,
                                       value,
                                       length,
                                       desc->rows,
                                       desc->columns,
                                       desc->samples_per_pixel,
                                       desc->bits_allocated,
                                       desc->bits_stored,
                                       desc->pixel_representation,
                                       desc->planar_configuration,
                                       photometric_interpretation,
                                       transfer_syntax_uid);
    destroy_pixel_description(desc);

    return frame;
}<|MERGE_RESOLUTION|>--- conflicted
+++ resolved
@@ -20,12 +20,8 @@
 
 #include "utarray.h"
 
-<<<<<<< HEAD
 #include <dicom/dicom.h>
-=======
-#include "dicom.h"
 #include "pdicom.h"
->>>>>>> a1a837da
 
 
 #define TAG_ITEM                  0xFFFEE000
