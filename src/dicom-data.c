--- conflicted
+++ resolved
@@ -22,12 +22,8 @@
 #include "utarray.h"
 #include "uthash.h"
 
-<<<<<<< HEAD
 #include <dicom/dicom.h>
-=======
-#include "dicom.h"
 #include "pdicom.h"
->>>>>>> a1a837da
 
 
 struct _DcmElement {
