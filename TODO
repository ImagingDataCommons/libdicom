--- conflicted
+++ resolved
@@ -6,12 +6,8 @@
 
 - extended offset table support seems to be broken? see FIXME comment
 
-<<<<<<< HEAD
-- add something to read BOT to dcm-dump? or add dcm-getframe?
-=======
 - bot frame offsets should be int64_t to match dcm_seekset(), 
   pixel_data_offset, etc.
->>>>>>> 7e3565da
 
 
 # less copy-paste
