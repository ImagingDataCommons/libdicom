/*
 * Implementation of Part 5 of the DICOM standard: Data Structures and Encoding.
 */

#include "config.h"

#ifdef _WIN32
// the Windows CRT considers strdup and strcpy unsafe
#define _CRT_SECURE_NO_WARNINGS
// and deprecates strdup
#define strdup(v) _strdup(v)
#endif

#include <assert.h>
#include <stdbool.h>
#include <stdint.h>
#include <stdio.h>
#include <stdlib.h>
#include <string.h>
#include <inttypes.h>

#include "utarray.h"
#include "uthash.h"

#include <dicom/dicom.h>
#include "pdicom.h"


struct _DcmElement {
    uint32_t tag;
    DcmVR vr;
    uint32_t length;
    uint32_t vm;
    bool assigned;

    // Store values for multiplicity 1 (the most common case)
    // inside the element to reduce malloc/frees during build
    union {
        union {
            float fl;
            double fd;
            int16_t ss;
            int32_t sl;
            int64_t sv;
            uint16_t us;
            uint32_t ul;
            uint64_t uv;

            char *str;

            // Binary value (multiplicity 1)
            char *bytes;

            // Sequence value (multiplicity 1)
            DcmSequence *sq;

        } single;

        union {
            // Numeric value (multiplicity 2-n)
            float *fl;
            double *fd;
            int16_t *ss;
            int32_t *sl;
            int64_t *sv;
            uint16_t *us;
            uint32_t *ul;
            uint64_t *uv;

            // Character string value (multiplicity 2-n)
            char **str;

        } multi;
    } value;

    // Free these on destroy
    void *value_pointer;
    char **value_pointer_array;
    DcmSequence *sequence_pointer;

    UT_hash_handle hh;
};


struct _DcmSequence {
    UT_array *items;
    bool is_locked;
};


struct _DcmDataSet {
    DcmElement *elements;
    bool is_locked;
};


struct _DcmFrame {
    uint32_t number;
    const char *data;
    uint32_t length;
    uint16_t rows;
    uint16_t columns;
    uint16_t samples_per_pixel;
    uint16_t bits_allocated;
    uint16_t bits_stored;
    uint16_t high_bit;
    uint16_t pixel_representation;
    uint16_t planar_configuration;
    const char *photometric_interpretation;
    const char *transfer_syntax_uid;
};


struct _DcmBOT {
    uint32_t num_frames;
    ssize_t *offsets;
    ssize_t first_frame_offset;
};


struct SequenceItem {
    DcmDataSet *dataset;
};


static struct SequenceItem *create_sequence_item(DcmError **error,
                                                 DcmDataSet *dataset)
{
    struct SequenceItem *seq_item = DCM_NEW(error, struct SequenceItem);
    if (seq_item == NULL) {
        return NULL;
    }
    seq_item->dataset = dataset;
    dcm_dataset_lock(seq_item->dataset);
    return seq_item;
}


static void copy_sequence_item_icd(void *_dst_item, const void *_src_item)
{
    struct SequenceItem *dst_seq_item = (struct SequenceItem *) _dst_item;
    struct SequenceItem *src_seq_item = (struct SequenceItem *) _src_item;
    dst_seq_item->dataset = src_seq_item->dataset;
    dcm_dataset_lock(dst_seq_item->dataset);
}


static void destroy_sequence_item_icd(void *_item)
{
    if (_item) {
        struct SequenceItem *seq_item = (struct SequenceItem *) _item;
        if (seq_item) {
            if (seq_item->dataset) {
                dcm_dataset_destroy(seq_item->dataset);
                seq_item->dataset = NULL;
            }
            // utarray frees the memory of the item itself
        }
    }
}


static UT_icd sequence_item_icd = {
    sizeof(struct SequenceItem),
    NULL,
    copy_sequence_item_icd,
    destroy_sequence_item_icd
};


static int compare_tags(const void *a, const void *b)
{
   return ( *(uint32_t*)a - *(uint32_t*)b );
}


DcmElement *dcm_element_create(DcmError **error, uint32_t tag, DcmVR vr)
{
    if (!dcm_is_valid_vr_for_tag(vr, tag)) {
        dcm_error_set(error, DCM_ERROR_CODE_INVALID,
                      "Incorrect tag",
                      "Tag %08X does not allow VR %s",
                      tag,
                      dcm_dict_str_from_vr(vr));
        return NULL;
    }

    DcmElement *element = DCM_NEW(error, DcmElement);
    if (element == NULL) {
        return NULL;
    }
    element->tag = tag;
    element->vr = vr;

    return element;
}


void dcm_element_destroy(DcmElement *element)
{
    if (element) {
        dcm_log_debug("Destroy Data Element '%08X'.", element->tag);
        if(element->sequence_pointer) {
            dcm_sequence_destroy(element->sequence_pointer);
        }
        if(element->value_pointer) {
            free(element->value_pointer);
        }
        if(element->value_pointer_array) {
            dcm_free_string_array(element->value_pointer_array, element->vm);
        }
        free(element);
    }
}


uint16_t dcm_element_get_group_number(const DcmElement *element)
{
    return element->tag >> 16;
}


uint16_t dcm_element_get_element_number(const DcmElement *element)
{
    return element->tag & 0xffff;
}


uint32_t dcm_element_get_tag(const DcmElement *element)
{
    return element->tag;
}


DcmVR dcm_element_get_vr(const DcmElement *element)
{
    return element->vr;
}


uint32_t dcm_element_get_vm(const DcmElement *element)
{
    return element->vm;
}


bool dcm_element_is_multivalued(const DcmElement *element)
{
    return element->vm > 1;
}


uint32_t dcm_element_get_length(const DcmElement *element)
{
    return element->length;
}


// check, set, get string value representations

static bool element_check_index(DcmError **error,
                                const DcmElement *element, uint32_t index)
{
    if (index >= element->vm) {
        dcm_error_set(error, DCM_ERROR_CODE_INVALID,
                      "Data Element index out of range",
                      "Element tag %08X has VM of %d, index %d is out of range",
                      element->tag,
                      element->vm,
                      index);
        return false;
    }

    return true;
}


static bool element_check_string(DcmError **error,
                                 const DcmElement *element)
{
    DcmVRClass klass = dcm_dict_vr_class(element->vr);
    if (klass != DCM_CLASS_STRING_MULTI && klass != DCM_CLASS_STRING_SINGLE) {
        dcm_error_set(error, DCM_ERROR_CODE_INVALID,
                      "Data Element is not string",
                      "Element tag %08X has VR %s with no string value",
                      element->tag,
                      dcm_dict_str_from_vr(element->vr));
        return false;
    }

    return true;
}


static bool element_check_assigned(DcmError **error,
                                   const DcmElement *element)
{
    if (!element->assigned) {
        dcm_error_set(error, DCM_ERROR_CODE_INVALID,
                      "Data Element not assigned a value",
                      "Element tag %08X has not been assigned a value",
                      element->tag);
        return false;
    }

    return true;
}


static bool element_check_not_assigned(DcmError **error,
                                       const DcmElement *element)
{
    if (element->assigned) {
        dcm_error_set(error, DCM_ERROR_CODE_INVALID,
                      "Data Element assigned twice",
                      "Element tag %08X has been previously assigned a value",
                      element->tag);
        return false;
    }

    return true;
}


bool dcm_element_get_value_string(DcmError **error,
                                  const DcmElement *element,
                                  uint32_t index,
                                  const char **value)
{
    if (!element_check_assigned(error, element) ||
        !element_check_string(error, element) ||
        !element_check_index(error, element, index)) {
        return false;
    }

    if (element->vm == 1) {
        *value = element->value.single.str;
    } else {
        *value = element->value.multi.str[index];
    }

    return true;
}


static bool element_check_capacity(DcmError **error,
                                   DcmElement *element, uint32_t capacity)
{
    uint32_t i;

    bool was_assigned = element->assigned;

    // we have to turn on "assigned" for this func so we can read out values
    element->assigned = true;

    for (i = 0; i < element->vm; i++) {
        const char *value;
        if (!dcm_element_get_value_string(error, element, i, &value)) {
            element->assigned = was_assigned;
            return false;
        }

        size_t length = strlen(value);
        if (length > capacity) {
            element->assigned = was_assigned;
<<<<<<< HEAD
            dcm_error_set(error, DCM_ERROR_CODE_INVALID,
                          "Data Element capacity check failed",
                          "Value of Data Element '%08X' exceeds "
                          "maximum length of Value Representation (%d)",
                          element->tag,
                          capacity);
            return false;
=======
            dcm_log_warning("Data Element capacity check failed -- "
                            "Value of Data Element '%08X' exceeds "
                            "maximum length of Value Representation (%d)",
                            element->tag,
                            capacity);
>>>>>>> 96e50f19
        }
    }

    element->assigned = was_assigned;

    return true;
}


static bool dcm_element_validate(DcmError **error, DcmElement *element)
{
    DcmVRClass klass = dcm_dict_vr_class(element->vr);

    if (!element_check_not_assigned(error, element)) {
        return false;
    }

    if (!dcm_is_valid_vr_for_tag(element->vr, element->tag)) {
        dcm_error_set(error, DCM_ERROR_CODE_INVALID,
                      "Data Element validation failed",
                      "Bad VR for tag %08X, should be %s",
                      element->tag,
                      dcm_dict_str_from_vr(element->vr));
        return false;
    }

    if (klass == DCM_CLASS_NUMERIC) {
        if (element->length != element->vm * dcm_dict_vr_size(element->vr)) {
            dcm_error_set(error, DCM_ERROR_CODE_INVALID,
                          "Data Element validation failed",
                          "Bad length for numeric tag %08X",
                          element->tag);
            return false;
        }
    }

    if (klass == DCM_CLASS_STRING_MULTI || klass == DCM_CLASS_STRING_SINGLE) {
        uint32_t capacity = dcm_dict_vr_capacity(element->vr);
        if (!element_check_capacity(error, element, capacity)) {
            return false;
        }
    }

    element->assigned = true;

    return true;
}


static void element_set_length(DcmElement *element, uint32_t length)
{
    uint32_t even_length = length % 2 != 0 ? length + 1 : length;

    if (element->length == 0) {
        element->length = even_length;
    }
}


bool dcm_element_set_value_string_multi(DcmError **error,
                                        DcmElement *element,
                                        char **values,
                                        uint32_t vm,
                                        bool steal)
{
    if (!element_check_not_assigned(error, element) ||
        !element_check_string(error, element)) {
        return false;
    }

    if (vm == 1) {
        if (steal) {
            element->value.single.str = values[0];
        } else {
            char *value_copy = dcm_strdup(error, values[0]);
            if (value_copy == NULL) {
                return false;
            }

            element->value.single.str = value_copy;
            element->value_pointer = value_copy;
        }
    } else {
        DcmVRClass klass = dcm_dict_vr_class(element->vr);
        if (klass != DCM_CLASS_STRING_MULTI) {
            dcm_error_set(error, DCM_ERROR_CODE_INVALID,
                          "Data Element is not multi-valued string",
                          "Element tag %08X has VR %s with only a string value",
                          element->tag,
                          dcm_dict_str_from_vr(element->vr));
            return false;
        }

        if (steal) {
            element->value.multi.str = values;
        } else {
            char **values_copy = DCM_NEW_ARRAY(error, vm, char *);
            if (values_copy == NULL) {
                return false;
            }
            element->value.multi.str = values_copy;
            element->value_pointer_array = values_copy;

            for (uint32_t i = 0; i < vm; i++) {
                values_copy[i] = dcm_strdup(error, values[i]);
                if (values_copy[i] == NULL) {
                    return false;
                }
            }
        }
    }

    element->vm = vm;

    size_t length = 0;
    for (uint32_t i = 0; i < vm; i++) {
        length += strlen(values[i]);
    }
    if (vm > 1) {
        // add the separator characters
        length += vm - 1;
    }
    element_set_length(element, length);

    if (!dcm_element_validate(error, element)) {
        return false;
    }

    if (steal) {
        element->value_pointer_array = values;
    }

    return true;
}


static char **dcm_parse_character_string(DcmError **error,
                                         char *string, uint32_t *vm)
{
    int n_segments = 1;
    for (int i = 0; string[i]; i++) {
        if (string[i] == '\\') {
            n_segments += 1;
        }
    }

    char **parts = DCM_NEW_ARRAY(error, n_segments, char *);
    if (parts == NULL) {
        return NULL;
    }

    char *p = string;
    for (int segment = 0; segment < n_segments; segment++) {
        int i;
        for (i = 0; p[i] && p[i] != '\\'; i++)
            ;

        parts[segment] = DCM_MALLOC(error, i + 1);
        if (parts[segment] == NULL) {
            dcm_free_string_array(parts, n_segments);
            return NULL;
        }

        strncpy(parts[segment], p, i);
        parts[segment][i] = '\0';

        p += i + 1;
    }

    *vm = n_segments;

    return parts;
}


bool dcm_element_set_value_string(DcmError **error,
                                  DcmElement *element,
                                  char *value,
                                  bool steal)
{
    if (!element_check_not_assigned(error, element) ||
        !element_check_string(error, element)) {
        return false;
    }

    DcmVRClass klass = dcm_dict_vr_class(element->vr);
    if (klass == DCM_CLASS_STRING_MULTI) {
        uint32_t vm;
        char **values = dcm_parse_character_string(error, value, &vm);
        if (values == NULL) {
            return false;
        }

        if (!dcm_element_set_value_string_multi(error,
                                                element, values, vm, true)) {
            dcm_free_string_array(values, vm);
            return false;
        }
    } else {
        if (steal) {
            element->value.single.str = value;
        } else {
            char *value_copy = dcm_strdup(error, value);
            if (value_copy == NULL) {
                return false;
            }

            element->value.single.str = value_copy;
            element->value_pointer = value_copy;
        }

        element->vm = 1;
        element_set_length(element, strlen(value));

        if (!dcm_element_validate(error, element)) {
            return false;
        }
    }

    if (steal) {
        element->value_pointer = value;
    }

    return true;
}


// integer numeric types

// use a VR to marshall an int pointer into a int64_t
static int64_t value_to_int64(DcmVR vr, int *value)
{
    uint64_t result = 0;

#define PEEK(TYPE) result = *((TYPE *) value)
    DCM_SWITCH_NUMERIC(vr, PEEK);
#undef PEEK

    return result;
}


// use a VR to write an int64_t to an int pointer
static void int64_to_value(DcmVR vr, int *result, int64_t value)
{
    *result = 0;
#define POKE(TYPE) *((TYPE *) result) = value;
    DCM_SWITCH_NUMERIC(vr, POKE);
#undef POKE
}


// use a VR to copy any numeric value (not just int as above)
static void value_to_value(DcmVR vr, int *result, int *value)
{
#define COPY(TYPE) *((TYPE *)result) = *((TYPE *)value);
    DCM_SWITCH_NUMERIC(vr, COPY);
#undef COPY
}


static bool element_check_numeric(DcmError **error,
                                  const DcmElement *element)
{
    DcmVRClass klass = dcm_dict_vr_class(element->vr);
    if (klass != DCM_CLASS_NUMERIC) {
      dcm_error_set(error, DCM_ERROR_CODE_INVALID,
                    "Data Element is not numeric",
                    "Element tag %08X is not numeric",
                    element->tag);
      return false;
    }

    return true;
}


static bool element_check_integer(DcmError **error,
                                  const DcmElement *element)
{
    if (element->vr == DCM_VR_FL || element->vr == DCM_VR_FD) {
      dcm_error_set(error, DCM_ERROR_CODE_INVALID,
                    "Data Element is not integer",
                    "Element tag %08X is not integer",
                    element->tag);
      return false;
    }

    return true;
}


bool dcm_element_get_value_integer(DcmError **error,
                                   const DcmElement *element,
                                   uint32_t index,
                                   int64_t *value)
{
    if (!element_check_assigned(error, element) ||
        !element_check_numeric(error, element) ||
        !element_check_integer(error, element) ||
        !element_check_index(error, element, index)) {
        return false;
    }

    int *element_value;
    if (element->vm == 1) {
        element_value = (int *) &element->value.single.sl;
    } else {
        size_t size = dcm_dict_vr_size(element->vr);
        unsigned char *base = (unsigned char *) element->value.multi.sl;
        element_value = (int *)(base + size * index);
    }
    *value = value_to_int64(element->vr, element_value);

    return true;
}


bool dcm_element_set_value_integer(DcmError **error,
                                   DcmElement *element,
                                   int64_t value)
{
    if (!element_check_not_assigned(error, element) ||
        !element_check_numeric(error, element) ||
        !element_check_integer(error, element)) {
        return false;
    }

    int *element_value = (int *) &element->value.single.sl;
    int64_to_value(element->vr, element_value, value);
    element->vm = 1;
    element_set_length(element, dcm_dict_vr_size(element->vr));

    if (!dcm_element_validate(error, element)) {
        return false;
    }

    return true;
}


bool dcm_element_set_value_numeric_multi(DcmError **error,
                                         DcmElement *element,
                                         int *value,
                                         uint32_t vm,
                                         bool steal)
{
    if (!element_check_not_assigned(error, element) ||
        !element_check_numeric(error, element)) {
        return false;
    }

    size_t size_in_bytes = vm * dcm_dict_vr_size(element->vr);

    // this will work for all numeric types, since we're just setting a
    // pointer
    if (vm == 1) {
        value_to_value(element->vr, (int *)&element->value.single.sl, value);
    } else {
        if (steal) {
            element->value.multi.sl = (int32_t *)value;
        } else {
            char *value_copy = DCM_NEW_ARRAY(error, size_in_bytes, char);
            if (value_copy == NULL) {
                return false;
            }

            memcpy(value_copy, value, size_in_bytes);

            element->value.multi.sl = (int32_t *)value_copy;
            element->value_pointer = value_copy;
        }
    }

    element->vm = vm;
    element_set_length(element, size_in_bytes);

    if (!dcm_element_validate(error, element)) {
        return false;
    }

    if (steal) {
        element->value_pointer = value;
    }

    return true;
}


// the float values

// use a VR to marshall a double pointer into a float
static double value_to_double(DcmVR vr, double *value)
{
    double result = 0.0;

#define PEEK(TYPE) result = *((TYPE *) value)
    DCM_SWITCH_NUMERIC(vr, PEEK);
#undef PEEK

    return result;
}


// use a VR to write a double to a double pointer
static void double_to_value(DcmVR vr, double *result, double value)
{
    *result = 0.0;
#define POKE(TYPE) *((TYPE *) result) = value;
    DCM_SWITCH_NUMERIC(vr, POKE);
#undef POKE
}


static bool element_check_float(DcmError **error,
                                const DcmElement *element)
{
    if (element->vr != DCM_VR_FL && element->vr != DCM_VR_FD) {
      dcm_error_set(error, DCM_ERROR_CODE_INVALID,
                    "Data Element is not float",
                    "Element tag %08X is not one of the float types",
                    element->tag);
      return false;
    }

    return true;
}


bool dcm_element_get_value_double(DcmError **error,
                                  const DcmElement *element,
                                  uint32_t index,
                                  double *value)
{
    if (!element_check_assigned(error, element) ||
        !element_check_numeric(error, element) ||
        !element_check_float(error, element) ||
        !element_check_index(error, element, index)) {
        return false;
    }

    double *element_value;
    if (element->vm == 1) {
        element_value = (double *) &element->value.single.fd;
    } else {
        size_t size = dcm_dict_vr_size(element->vr);
        unsigned char *base = (unsigned char *) element->value.multi.fd;
        element_value = (double *)(base + size * index);
    }
    *value = value_to_double(element->vr, element_value);

    return true;
}


bool dcm_element_set_value_double(DcmError **error,
                                  DcmElement *element,
                                  double value)
{
    if (!element_check_not_assigned(error, element) ||
        !element_check_numeric(error, element) ||
        !element_check_float(error, element)) {
        return false;
    }

    double *element_value = (double *) &element->value.single.fd;
    double_to_value(element->vr, element_value, value);
    element->vm = 1;
    element_set_length(element, dcm_dict_vr_size(element->vr));

    if (!dcm_element_validate(error, element)) {
        return false;
    }

    return true;
}


// The VRs with binary values

static bool element_check_binary(DcmError **error,
                                 const DcmElement *element)
{
    DcmVRClass klass = dcm_dict_vr_class(element->vr);
    if (klass != DCM_CLASS_BINARY) {
      dcm_error_set(error, DCM_ERROR_CODE_INVALID,
                    "Data Element is not binary",
                    "Element tag %08X does not have a binary value",
                    element->tag);
      return false;
    }

    return true;
}


bool dcm_element_get_value_binary(DcmError **error,
                                  const DcmElement *element,
                                  const char **value)
{
    if (!element_check_assigned(error, element) ||
        !element_check_binary(error, element)) {
        return false;
    }

    *value = element->value.single.bytes;

    return true;
}


bool dcm_element_set_value_binary(DcmError **error,
                                  DcmElement *element,
                                  char *value,
                                  uint32_t length,
                                  bool steal)
{
    if (!element_check_not_assigned(error, element) ||
        !element_check_binary(error, element)) {
        return false;
    }

    if (steal) {
        element->value.single.bytes = value;
    } else {
        char *value_copy = DCM_NEW_ARRAY(error, length, char);
        if (value_copy == NULL) {
            return false;
        }

        memcpy(value_copy, value, length);

        element->value.single.bytes = value_copy;
        element->value_pointer = value_copy;
    }

    element->vm = 1;
    element_set_length(element, length);

    if (!dcm_element_validate(error, element)) {
        return false;
    }

    if (steal) {
        element->value_pointer = value;
    }

    return true;
}


/* Set a value from a generic byte buffer. The byte buffer must have been
 * correctly formatted.
 */
bool dcm_element_set_value(DcmError **error,                                   
                           DcmElement *element,
                           char *value,
                           uint32_t length,
                           bool steal)
{
    switch (dcm_dict_vr_class(element->vr)) 
    {
        case DCM_CLASS_STRING_SINGLE:
        case DCM_CLASS_STRING_MULTI:
            if (!dcm_element_set_value_string(error, element, value, steal)) {
                return false;
            }
            break;

        case DCM_CLASS_NUMERIC:
            size_t size = dcm_dict_vr_size(element->vr);
            if (length % size != 0) {
                dcm_error_set(error, DCM_ERROR_CODE_PARSE,
                              "Reading of Data Element failed",
                              "Bad byte length for numeric type");
                return false;
            }
            if (!dcm_element_set_value_numeric_multi(error,
                                                     element,
                                                     (int *) value,
                                                     length / size,
                                                     steal)) {
                return false;
            }
            break;

        case DCM_CLASS_BINARY:
            if (!dcm_element_set_value_binary(error, 
                                              element,
                                              value, 
                                              length, 
                                              steal)) {
                return false;
            }

            break;

        case DCM_CLASS_SEQUENCE:
        default:
            dcm_error_set(error, DCM_ERROR_CODE_PARSE,
                          "Reading of Data Element failed",
                          "Data Element '%08X' has unexpected "
                          "Value Representation", element->tag);
            return false;
    }

    return true;
}

// Sequence Data Element

static bool element_check_sequence(DcmError **error,
                                   const DcmElement *element)
{
    DcmVRClass klass = dcm_dict_vr_class(element->vr);
    if (klass != DCM_CLASS_SEQUENCE) {
      dcm_error_set(error, DCM_ERROR_CODE_INVALID,
                    "Data Element is not seeuence",
                    "Element tag %08X does not have a seeuence value",
                    element->tag);
      return false;
    }

    return true;
}


bool dcm_element_get_value_sequence(DcmError **error,
                                    const DcmElement *element,
                                    DcmSequence **value)
{
    if (!element_check_assigned(error, element) ||
        !element_check_sequence(error, element)) {
        return false;
    }

    dcm_sequence_lock(element->value.single.sq);
    *value = element->value.single.sq;

    return true;
}


bool dcm_element_set_value_sequence(DcmError **error,
                                    DcmElement *element,
                                    DcmSequence *value)
{
    if (!element_check_not_assigned(error, element) ||
        !element_check_sequence(error, element)) {
        return false;
    }

    uint32_t seq_count = dcm_sequence_count(value);
    uint32_t length = 0;
    for (uint32_t i = 0; i < seq_count; i++) {
        DcmDataSet *item = dcm_sequence_get(error, value, i);
        if (item == NULL) {
            return false;
        }
        for (DcmElement *element = item->elements;
            element;
            element = element->hh.next) {
            length += element->length;
        }
    }
    element_set_length(element, length);

    element->value.single.sq = value;
    element->vm = 1;

    if (!dcm_element_validate(error, element)) {
        return false;
    }

    element->sequence_pointer = value;

    return true;
}


DcmElement *dcm_element_clone(DcmError **error, const DcmElement *element)
{
    uint32_t i;
    DcmSequence *from_seq;

    dcm_log_debug("Clone Data Element '%08X'.", element->tag);

    DcmElement *clone = dcm_element_create(error, element->tag, element->vr);
    if (clone == NULL) {
        return NULL;
    }
    clone->length = element->length;

    DcmVRClass klass = dcm_dict_vr_class(element->vr);
    switch (klass) {
        case DCM_CLASS_SEQUENCE:
            if (!dcm_element_get_value_sequence(error, element, &from_seq)) {
                dcm_element_destroy(clone);
                return NULL;
            }

            // Copy each data set in sequence
            uint32_t count = dcm_sequence_count(from_seq);
            DcmSequence *seq = dcm_sequence_create(error);

            for (i = 0; i < count; i++) {
                DcmDataSet *item = dcm_sequence_get(error, from_seq, i);
                if (item == NULL) {
                    dcm_sequence_destroy(seq);
                    dcm_element_destroy(clone);
                    return NULL;
                }

                DcmDataSet *cloned_item = dcm_dataset_clone(error, item);
                if (cloned_item == NULL) {
                    dcm_sequence_destroy(seq);
                    dcm_element_destroy(clone);
                    return NULL;
                }

                dcm_sequence_append(error, seq, cloned_item);
            }

            if (!dcm_element_set_value_sequence(error, clone, seq)) {
                dcm_sequence_destroy(seq);
                dcm_element_destroy(clone);
                return NULL;
            }

            break;

        case DCM_CLASS_STRING_MULTI:
        case DCM_CLASS_STRING_SINGLE:
            // all the string types
            if (element->vm == 1 && element->value.single.str) {
                clone->value.single.str = dcm_strdup(error,
                                                     element->value.single.str);
                if (clone->value.single.str == NULL) {
                    dcm_element_destroy(clone);
                    return NULL;
                }
                clone->value_pointer = clone->value.single.str;
                clone->vm = 1;
            } else if (element->vm > 1 && element->value.multi.str) {
                clone->value.multi.str = DCM_NEW_ARRAY(error,
                                                       element->vm, char *);
                if (clone->value.multi.str == NULL) {
                    dcm_element_destroy(clone);
                    return NULL;
                }
                clone->value_pointer_array = clone->value.multi.str;

                for (i = 0; i < element->vm; i++) {
                    clone->value.multi.str[i] = dcm_strdup(error,
                                                           element->
                                                           value.multi.str[i]);
                    if (clone->value.multi.str[i] == NULL) {
                        dcm_element_destroy(clone);
                        return NULL;
                    }
                }
                clone->vm = element->vm;
            }

            break;

        case DCM_CLASS_BINARY:
            if (element->value.single.bytes) {
                clone->value.single.bytes = DCM_MALLOC(error, element->length);
                if (clone->value.single.bytes == NULL) {
                    dcm_element_destroy(clone);
                    return NULL;
                }
                memcpy(clone->value.single.bytes,
                       element->value.single.bytes,
                       element->length);
                clone->value_pointer = clone->value.single.bytes;
                clone->vm = 1;
            }
            break;

        case DCM_CLASS_NUMERIC:
            if (element->vm == 1) {
                clone->value = element->value;
                clone->vm = 1;
            } else {
                // some kind of numeric value .. we use the float pointer,
                // but this will do all the numeric array types
                size_t size = dcm_dict_vr_size(element->vr);
                clone->value.multi.fl = dcm_calloc(error, element->vm, size);
                if (clone->value.multi.fl == NULL) {
                    dcm_element_destroy(clone);
                    return NULL;
                }
                memcpy(clone->value.multi.fl,
                       element->value.multi.fl,
                       element->vm * size);
                clone->value_pointer = clone->value.multi.fl;
                clone->vm = element->vm;
            }
            break;

        default:
            break;
    }

    if (!dcm_element_validate(error, clone)) {
        dcm_element_destroy(clone);
        return NULL;
    }

    return clone;
}


// printing elements

static void element_print_integer(const DcmElement *element,
                                  uint32_t index)
{
    int64_t value;
    (void) dcm_element_get_value_integer(NULL, element, index, &value);
    if (element->vr == DCM_VR_UV) {
        printf("%" PRIu64, (uint64_t)value);
    } else {
        printf("%" PRId64, value);
    }
}


static void element_print_float(const DcmElement *element,
                                uint32_t index)
{
    double value;
    (void) dcm_element_get_value_double(NULL, element, index, &value);
    printf("%g", value);
}


static void element_print_string(const DcmElement *element,
                                 uint32_t index)
{
    const char *value;
    (void) dcm_element_get_value_string(NULL, element, index, &value);
    printf("%s", value);
}


void dcm_element_print(const DcmElement *element, int indentation)
{
    DcmVRClass klass = dcm_dict_vr_class(element->vr);
    const int num_indent = indentation * 2;
    const int num_indent_next = (indentation + 1) * 2;

    uint32_t i;

    if (dcm_is_public_tag(element->tag)) {
        const char *keyword = dcm_dict_keyword_from_tag(element->tag);
        printf("%*.*s(%04X,%04X) %s | %s",
               num_indent,
               num_indent,
               "                                   ",
               dcm_element_get_group_number(element),
               dcm_element_get_element_number(element),
               keyword,
               dcm_dict_str_from_vr(element->vr));
    } else {
        // private tag, or unknown public tag
        // in any case, we can't display the keyword
        printf("%*.*s (%04X,%04X) | %s",
               num_indent,
               num_indent,
               "                                   ",
               dcm_element_get_group_number(element),
               dcm_element_get_element_number(element),
               dcm_dict_str_from_vr(element->vr));
    }

    if (element->vr == DCM_VR_SQ) {
        DcmSequence *sequence;
        (void) dcm_element_get_value_sequence(NULL, element, &sequence);
        uint32_t sequence_count = dcm_sequence_count(sequence);
        if (sequence_count == 0) {
            printf(" | [");
        } else {
            printf(" | [\n");
        }
        for (i = 0; i < sequence_count; i++) {
            printf("%*.*s---Item #%d---\n",
                   num_indent_next,
                   num_indent_next,
                   "                                   ",
                   i + 1);
            DcmDataSet *item = dcm_sequence_get(NULL, sequence, i);
            dcm_dataset_print(item, indentation + 1);
        }
        printf("%*.*s]\n",
               num_indent,
               num_indent,
               "                                   ");
    } else {
        printf(" | %u | ", element->length);

        if (element->vm > 1) {
            printf("[");
        }
        for (i = 0; i < element->vm; i++) {
            switch (klass) {
                case DCM_CLASS_NUMERIC:
                    if (element->vr == DCM_VR_FL || element->vr == DCM_VR_FD) {
                        element_print_float(element, i);
                    } else {
                        element_print_integer(element, i);
                    }
                    break;

                case DCM_CLASS_STRING_SINGLE:
                case DCM_CLASS_STRING_MULTI:
                    element_print_string(element, i);
                    break;

                case DCM_CLASS_BINARY:
                    break;

                case DCM_CLASS_SEQUENCE:
                default:
                    dcm_log_warning("Unexpected Value Representation.");
            }

            if (element->vm > 1) {
                if (i == (element->vm - 1)) {
                    printf("]");
                } else {
                    printf(", ");
                }
            }
        }
        printf("\n");
    }
}


// Datasets

DcmDataSet *dcm_dataset_create(DcmError **error)
{
    dcm_log_debug("Create Data Set.");
    DcmDataSet *dataset = DCM_NEW(error, DcmDataSet);
    if (dataset == NULL) {
        return NULL;
    }
    dataset->elements = NULL;
    dataset->is_locked = false;
    return dataset;
}


DcmDataSet *dcm_dataset_clone(DcmError **error, const DcmDataSet *dataset)
{
    dcm_log_debug("Clone Data Set.");
    DcmDataSet *cloned_dataset = dcm_dataset_create(error);
    if (cloned_dataset == NULL) {
        return NULL;
    }

    DcmElement *element;
    DcmElement *cloned_element;
    for(element = dataset->elements; element; element = element->hh.next) {
        cloned_element = dcm_element_clone(error, element);
        if (cloned_element == NULL) {
            dcm_dataset_destroy(cloned_dataset);
            return NULL;
        }
        if (!dcm_dataset_insert(error, cloned_dataset, cloned_element)) {
            dcm_dataset_destroy(cloned_dataset);
            return NULL;
        }
    }

    return cloned_dataset;
}


static bool dataset_check_not_locked(DcmError **error, DcmDataSet *dataset)
{
    if (dataset->is_locked) {
        dcm_error_set(error, DCM_ERROR_CODE_INVALID,
                      "Data Set is locked", "");
        return false;
    }

    return true;
}


DcmElement *dcm_dataset_contains(const DcmDataSet *dataset, uint32_t tag)
{
    DcmElement *element;
    HASH_FIND_INT(dataset->elements, &tag, element);

    return element;
}


bool dcm_dataset_insert(DcmError **error,
                        DcmDataSet *dataset, DcmElement *element)
{
    if (!element_check_assigned(error, element) ||
        !dataset_check_not_locked(error, dataset)) {
        return false;
    }

    DcmElement *matched_element = dcm_dataset_contains(dataset, element->tag);
    if (matched_element) {
        dcm_error_set(error, DCM_ERROR_CODE_INVALID,
                      "Element already exists",
                      "Inserting Data Element '%08X' into Data Set failed",
                      element->tag);
        dcm_element_destroy(element);
        return false;
    }

    HASH_ADD_INT(dataset->elements, tag, element);

    return true;
}


DcmElement *dcm_dataset_get(DcmError **error,
                            const DcmDataSet *dataset, uint32_t tag)
{
    dcm_log_debug("Get Data Element '%08X' from Data Set.", tag);

    DcmElement *element = dcm_dataset_contains(dataset, tag);
    if (element == NULL) {
        dcm_error_set(error, DCM_ERROR_CODE_INVALID,
                      "Could not find Data Element",
                      "Getting Data Element '%08X' from Data Set failed",
                      tag);
    }

    return element;
}


DcmElement *dcm_dataset_get_clone(DcmError **error,
                                  const DcmDataSet *dataset, uint32_t tag)
{
    dcm_log_debug("Copy Data Element '%08X' from Data Set.", tag);

    DcmElement *element = dcm_dataset_get(error, dataset, tag);
    if (element == NULL) {
        return NULL;
    }

    return dcm_element_clone(error, element);
}


bool dcm_dataset_remove(DcmError **error, DcmDataSet *dataset, uint32_t tag)
{
    if (!dataset_check_not_locked(error, dataset)) {
        return false;
    }

    DcmElement *matched_element = dcm_dataset_get(error, dataset, tag);
    if (matched_element == NULL) {
        return false;
    }

    HASH_DEL(dataset->elements, matched_element);
    dcm_element_destroy(matched_element);

    return true;
}


void dcm_dataset_foreach(const DcmDataSet *dataset,
                         void (*fn)(const DcmElement *element))
{
    DcmElement *element;

    for(element = dataset->elements; element; element = element->hh.next) {
        fn(element);
    }
}


uint32_t dcm_dataset_count(const DcmDataSet *dataset)
{
    uint32_t num_users = HASH_COUNT(dataset->elements);
    return num_users;
}


void dcm_dataset_copy_tags(const DcmDataSet *dataset,
                           uint32_t *tags, uint32_t n)
{
    uint32_t i;
    DcmElement *element;

    for(i = 0, element = dataset->elements;
        element && i < n;
        element = element->hh.next, i++) {
        tags[i] = element->tag;
    }

    qsort(tags, n, sizeof(uint32_t), compare_tags);
}


void dcm_dataset_print(const DcmDataSet *dataset, int indentation)
{
    uint32_t i;
    DcmElement *element;

    uint32_t n = dcm_dataset_count(dataset);
    uint32_t *tags = DCM_NEW_ARRAY(NULL, n, uint32_t);
    if (tags == NULL) {
        return;
    }
    dcm_dataset_copy_tags(dataset, tags, n);

    for(i = 0; i < n; i++) {
        element = dcm_dataset_get(NULL, dataset, tags[i]);
        if (element == NULL) {
            dcm_log_warning("Missing tag.");
            free(tags);
            return;
        }
        dcm_element_print(element, indentation);
    }

    free(tags);
}


void dcm_dataset_lock(DcmDataSet *dataset)
{
    dataset->is_locked = true;
}


bool dcm_dataset_is_locked(const DcmDataSet *dataset)
{
    return dataset->is_locked;
}


void dcm_dataset_destroy(DcmDataSet *dataset)
{
    DcmElement *element, *tmp;

    if (dataset) {
        HASH_ITER(hh, dataset->elements, element, tmp) {
            HASH_DEL(dataset->elements, element);
            dcm_element_destroy(element);
        }
        free(dataset);
        dataset = NULL;
    }
}


// Sequences

DcmSequence *dcm_sequence_create(DcmError **error)
{
    DcmSequence *seq = DCM_NEW(error, DcmSequence);
    if (seq == NULL) {
        return NULL;
    }

    UT_array *items;
    utarray_new(items, &sequence_item_icd);
    if (items == NULL) {
        dcm_error_set(error, DCM_ERROR_CODE_NOMEM,
                      "Out of memory",
                      "Creation of Sequence failed");
        free(seq);
        return NULL;
    }
    seq->items = items;
    seq->is_locked = false;

    return seq;
}


static bool sequence_check_not_locked(DcmError **error, DcmSequence *seq)
{
    if (seq->is_locked) {
        dcm_error_set(error, DCM_ERROR_CODE_INVALID,
                      "Sequence is locked", "");
        return false;
    }

    return true;
}


bool dcm_sequence_append(DcmError **error, DcmSequence *seq, DcmDataSet *item)
{
    if (!sequence_check_not_locked(error, seq)) {
        return false;
    }

    dcm_log_debug("Append item to Sequence.");

    /**
     * The SequenceItem is just a thin wrapper around a DcmDataSet object as a
     * handle for utarray. Under the hood, utarray frees the memory of the
     * DcmDataSet object when the array item gets destroyed. However, utarray
     * does not free the memory of the item handle. Therefore, we need to free
     * the memory of the item handle after the item was added to the array.
     */
    struct SequenceItem *seq_item = create_sequence_item(error, item);
    utarray_push_back(seq->items, seq_item);
    free(seq_item);

    return true;
}


static bool sequence_check_index(DcmError **error,
                                 const DcmSequence *seq, uint32_t index)
{
    uint32_t length = utarray_len(seq->items);
    if (index >= length) {
        dcm_error_set(error, DCM_ERROR_CODE_INVALID,
                      "Item of Sequence invalid",
                      "Index %i exceeds length of sequence %i",
                      index, length);
        return false;
    }

    struct SequenceItem *seq_item = utarray_eltptr(seq->items, index);
    if (seq_item == NULL) {
        dcm_error_set(error, DCM_ERROR_CODE_INVALID,
                      "Item of Sequence invalid",
                      "Getting item #%i of Sequence failed", index);
        return false;
    }
    if (seq_item->dataset == NULL) {
        dcm_error_set(error, DCM_ERROR_CODE_INVALID,
                      "Item of Sequence invalid",
                      "Getting item #%i of Sequence failed", index);
        return NULL;
    }

    return true;
}


DcmDataSet *dcm_sequence_get(DcmError **error,
                             const DcmSequence *seq, uint32_t index)
{
    if (!sequence_check_index(error, seq, index)) {
        return NULL;
    }

    struct SequenceItem *seq_item = utarray_eltptr(seq->items, index);
    dcm_dataset_lock(seq_item->dataset);

    return seq_item->dataset;
}


void dcm_sequence_foreach(const DcmSequence *seq,
                          void (*fn)(const DcmDataSet *item))
{
    uint32_t i;

    uint32_t length = utarray_len(seq->items);
    for (i = 0; i < length; i++) {
        struct SequenceItem *seq_item = utarray_eltptr(seq->items, i);
        dcm_dataset_lock(seq_item->dataset);
        fn(seq_item->dataset);
    }
}


bool dcm_sequence_remove(DcmError **error, DcmSequence *seq, uint32_t index)
{
    if (!sequence_check_not_locked(error, seq) ||
        !sequence_check_index(error, seq, index)) {
        return false;
    }

    dcm_log_debug("Remove item #%i from Sequence.", index);

    utarray_erase(seq->items, index, 1);

    return true;
}


uint32_t dcm_sequence_count(const DcmSequence *seq)
{
    uint32_t length = utarray_len(seq->items);
    return length;
}


void dcm_sequence_lock(DcmSequence *seq)
{
    seq->is_locked = true;
}


bool dcm_sequence_is_locked(const DcmSequence *seq)
{
    return seq->is_locked;
}


void dcm_sequence_destroy(DcmSequence *seq)
{
    if (seq) {
        utarray_free(seq->items);
        seq->items = NULL;
        free(seq);
        seq = NULL;
    }
}


// Frames

DcmFrame *dcm_frame_create(DcmError **error,
                           uint32_t number,
                           const char *data,
                           uint32_t length,
                           uint16_t rows,
                           uint16_t columns,
                           uint16_t samples_per_pixel,
                           uint16_t bits_allocated,
                           uint16_t bits_stored,
                           uint16_t pixel_representation,
                           uint16_t planar_configuration,
                           const char *photometric_interpretation,
                           const char *transfer_syntax_uid)
{
    if (data == NULL || length == 0) {
        dcm_error_set(error, DCM_ERROR_CODE_INVALID,
                      "Constructing Frame Item failed",
                      "Pixel data cannot be empty");
        return NULL;
    }

    if (bits_allocated != 1 && bits_allocated % 8 != 0) {
        dcm_error_set(error, DCM_ERROR_CODE_INVALID,
                      "Constructing Frame Item failed",
                      "Wrong number of bits allocated");
        return NULL;
    }

    if (bits_stored != 1 && bits_stored % 8 != 0) {
        dcm_error_set(error, DCM_ERROR_CODE_INVALID,
                      "Constructing Frame Item failed",
                      "Wrong number of bits stored");
        return NULL;
    }

    if (pixel_representation != 0 && pixel_representation != 1) {
        dcm_error_set(error, DCM_ERROR_CODE_INVALID,
                      "Constructing Frame Item failed",
                      "Wrong pixel representation");
        return NULL;
    }

    if (planar_configuration != 0 && planar_configuration != 1) {
        dcm_error_set(error, DCM_ERROR_CODE_INVALID,
                      "Constructing Frame Item failed",
                      "Wrong planar configuration");
        return NULL;
    }

    DcmFrame *frame = DCM_NEW(error, DcmFrame);
    if (frame == NULL) {
        return NULL;
    }

    frame->photometric_interpretation = dcm_strdup(error,
                                                   photometric_interpretation);
    if (frame->photometric_interpretation == NULL) {
        dcm_frame_destroy(frame);
        return NULL;
    }

    frame->transfer_syntax_uid = dcm_strdup(error, transfer_syntax_uid);
    if (frame->transfer_syntax_uid == NULL) {
        dcm_frame_destroy(frame);
        return NULL;
    }

    frame->number = number;
    frame->data = data;
    frame->length = length;
    frame->rows = rows;
    frame->columns = columns;
    frame->samples_per_pixel = samples_per_pixel;
    frame->bits_allocated = bits_allocated;
    frame->bits_stored = bits_stored;
    frame->high_bit = bits_stored - 1;
    frame->pixel_representation = pixel_representation;
    frame->planar_configuration = planar_configuration;

    return frame;
}


uint32_t dcm_frame_get_number(const DcmFrame *frame)
{
    assert(frame);
    return frame->number;
}

uint32_t dcm_frame_get_length(const DcmFrame *frame)
{
    assert(frame);
    return frame->length;
}

uint16_t dcm_frame_get_rows(const DcmFrame *frame)
{
    assert(frame);
    return frame->rows;
}

uint16_t dcm_frame_get_columns(const DcmFrame *frame)
{
    assert(frame);
    return frame->columns;
}

uint16_t dcm_frame_get_samples_per_pixel(const DcmFrame *frame)
{
    assert(frame);
    return frame->samples_per_pixel;
}

uint16_t dcm_frame_get_bits_allocated(const DcmFrame *frame)
{
    assert(frame);
    return frame->bits_allocated;
}

uint16_t dcm_frame_get_bits_stored(const DcmFrame *frame)
{
    assert(frame);
    return frame->bits_stored;
}

uint16_t dcm_frame_get_high_bit(const DcmFrame *frame)
{
    assert(frame);
    return frame->high_bit;
}

uint16_t dcm_frame_get_pixel_representation(const DcmFrame *frame)
{
    assert(frame);
    return frame->pixel_representation;
}

uint16_t dcm_frame_get_planar_configuration(const DcmFrame *frame)
{
    assert(frame);
    return frame->planar_configuration;
}

const char *dcm_frame_get_photometric_interpretation(const DcmFrame *frame)
{
    assert(frame);
    return frame->photometric_interpretation;
}

const char *dcm_frame_get_transfer_syntax_uid(const DcmFrame *frame)
{
    assert(frame);
    return frame->transfer_syntax_uid;
}


const char *dcm_frame_get_value(const DcmFrame *frame)
{
    assert(frame);
    return frame->data;
}


void dcm_frame_destroy(DcmFrame *frame)
{
    if (frame) {
        if (frame->data) {
            free((char*)frame->data);
        }
        if (frame->photometric_interpretation) {
            free((char*)frame->photometric_interpretation);
        }
        if (frame->transfer_syntax_uid) {
            free((char*)frame->transfer_syntax_uid);
        }
        free(frame);
        frame = NULL;
    }
}


// Basic Offset Table

DcmBOT *dcm_bot_create(DcmError **error,
                       ssize_t *offsets, uint32_t num_frames,
                       ssize_t first_frame_offset)
{
    if (num_frames == 0) {
        dcm_error_set(error, DCM_ERROR_CODE_INVALID,
                      "Constructing Basic Offset Table failed",
                      "Expected offsets of %ld Frame Items",
                      num_frames);
        free(offsets);
        return NULL;
    }

    if (offsets == NULL) {
        dcm_error_set(error, DCM_ERROR_CODE_INVALID,
                      "Constructing Basic Offset Table failed",
                      "No offsets were provided");
        return NULL;
    }
    DcmBOT *bot = DCM_NEW(error, DcmBOT);
    if (bot == NULL) {
        free(offsets);
        return NULL;
    }
    bot->num_frames = num_frames;
    bot->offsets = offsets;
    bot->first_frame_offset = first_frame_offset;
    return bot;
}


void dcm_bot_print(const DcmBOT *bot)
{
    assert(bot);
    uint32_t i;

    printf("[");
    for(i = 0; i < bot->num_frames; i++) {
        printf("%zd", bot->offsets[i] + bot->first_frame_offset);
        if (i == (bot->num_frames - 1)) {
            printf("]\n");
        } else {
            printf(",");
        }
    }
}


uint32_t dcm_bot_get_num_frames(const DcmBOT *bot)
{
    assert(bot);
    return bot->num_frames;
}


ssize_t dcm_bot_get_frame_offset(const DcmBOT *bot, uint32_t number)
{
    assert(bot);
    assert(number > 0 && number < bot->num_frames + 1);
    uint32_t index = number - 1;
    return bot->offsets[index] + bot->first_frame_offset;
}


void dcm_bot_destroy(DcmBOT *bot)
{
    if (bot) {
        if (bot->offsets) {
            free(bot->offsets);
        }
        free(bot);
        bot = NULL;
    }
}


bool dcm_is_encapsulated_transfer_syntax(const char *transfer_syntax_uid)
{
    return
        strcmp(transfer_syntax_uid, "1.2.840.10008.1.2") != 0 &&
        strcmp(transfer_syntax_uid, "1.2.840.10008.1.2.1") != 0 &&
        strcmp(transfer_syntax_uid, "1.2.840.10008.1.2.1.99") != 0 &&
        strcmp(transfer_syntax_uid, "1.2.840.10008.1.2.2") != 0;
}<|MERGE_RESOLUTION|>--- conflicted
+++ resolved
@@ -363,21 +363,11 @@
         size_t length = strlen(value);
         if (length > capacity) {
             element->assigned = was_assigned;
-<<<<<<< HEAD
-            dcm_error_set(error, DCM_ERROR_CODE_INVALID,
-                          "Data Element capacity check failed",
-                          "Value of Data Element '%08X' exceeds "
-                          "maximum length of Value Representation (%d)",
-                          element->tag,
-                          capacity);
-            return false;
-=======
             dcm_log_warning("Data Element capacity check failed -- "
                             "Value of Data Element '%08X' exceeds "
                             "maximum length of Value Representation (%d)",
                             element->tag,
                             capacity);
->>>>>>> 96e50f19
         }
     }
 
