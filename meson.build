project(
  'libdicom',
  'c',
  default_options : [
    # turn off asserts etc. in release mode
    'b_ndebug=if-release',
    'warning_level=2',
  ],
  license : 'MIT',
  meson_version : '>=0.54',
  version : '0.1.0',
)
if not meson.is_subproject()
  meson.add_dist_script(
    'scripts/dist.py'
  )
endif

# project version
version_parts = meson.project_version().split('.')
version_major = version_parts[0]
version_minor = version_parts[1]
version_patch = version_parts[2]

suffixed_version = meson.project_version()
if get_option('version_suffix') != ''
  suffixed_version += '-' + get_option('version_suffix')
endif

# ABI version number.
#
# rules:
#   1. Backward-incompatible ABI change: bump major, reset minor and patch
#   2. Backward-compatible ABI change: bump minor, reset patch
#   3. Other, eg. bugfix: bump patch
abi_version_major = 0
abi_version_minor = 1
abi_version_patch = 0

abi_version = '@0@.@1@.@2@'.format(
  abi_version_major,
  abi_version_minor,
  abi_version_patch,
)
darwin_library_versions = [
  abi_version_major + 1,
  '@0@.@1@'.format(abi_version_major + 1, abi_version_minor)
]

# ready to be pasted into source files
version_data = configuration_data()
version_data.set('DCM_VERSION', meson.project_version())
version_data.set('DCM_SUFFIXED_VERSION', suffixed_version)
version_data.set('DCM_VERSION_MAJOR', version_major)
version_data.set('DCM_VERSION_MINOR', version_minor)
version_data.set('DCM_VERSION_MICRO', version_patch)
version_data.set('DCM_ABI_VERSION_MAJOR', abi_version_major)
version_data.set('DCM_ABI_VERSION_MINOR', abi_version_minor)
version_data.set('DCM_ABI_VERSION_PATCH', abi_version_patch)

# dependencies
cc = meson.get_compiler('c')
found_uthash = cc.check_header(
  'utarray.h',
  required : false
) and cc.check_header(
  'uthash.h',
  required : false
)
if found_uthash
  uthash = declare_dependency()
else
  # fall back to dependency() rather than subproject() so
  # --wrap-mode=nofallback works
  uthash = dependency('uthash')
endif
check = dependency(
  'check',
  default_options : [
    'warning_level=0',
  ],
  version : '>=0.9.6',
)

# options
cfg = configuration_data()
cfg.set_quoted(
  'SRCDIR',
  # escape backslashes for Windows paths without replace(), which doesn't
  # exist in 0.54
  '\\\\'.join(meson.current_source_dir().split('\\')),
  description : 'Define to the path to the source directory.',
)

<<<<<<< HEAD
if cc.has_header('io.h')
    cfg.set('HAVE_IO_H', '1')
endif
if cc.has_header('unistd.h')
    cfg.set('HAVE_UNISTD_H', '1')
endif
=======
# we use a constructor attr for dcm_init()
code = '''#include<stdio.h>
__attribute__ ((constructor)) void func() { printf("constructor\n"); }
'''
cfg.set(
  'HAS_CONSTRUCTOR',
  cc.compiles(code, name : 'has constructor attribute')
)
>>>>>>> bc5e2ed3

configure_file(
  output : 'config.h',
  configuration : cfg,
)

# compiler options
add_project_arguments(
  cc.get_supported_arguments(
    '-Wformat-security',
    '-Wmissing-declarations',
    '-Wmissing-prototypes',
    '-Wnested-externs',
    '-Wstrict-prototypes',
  ),
  language : 'c',
)

# include
version_header = configure_file(
    input : 'include/dicom/version.h.in',
    output : 'version.h',
    configuration : version_data,
)

install_headers(
  version_header,
  'include/dicom/dicom.h',
  subdir : 'dicom',
)

# src
library_includes = include_directories('include')
library_options = ['-DBUILDING_LIBDICOM']
library_sources = [
  'src/dicom.c',
  'src/dicom-io.c',
  'src/dicom-data.c',
  'src/dicom-dict.c',
  'src/dicom-file.c',
]
libdicom = library(
  'dicom',
  library_sources,
  c_args : library_options,
  dependencies : [uthash],
  version : abi_version,
  darwin_versions : darwin_library_versions,
  include_directories : library_includes,
  gnu_symbol_visibility: 'hidden',
  install : true,
)
import('pkgconfig').generate(
  libdicom,
  description : 'C library for reading DICOM files',
  filebase : 'libdicom',
  name : 'libdicom',
  url : 'https://github.com/ImagingDataCommons/libdicom',
)
libdicom_dep = declare_dependency(
  include_directories : library_includes,
  link_with : libdicom,
)
meson.override_dependency('libdicom', libdicom_dep)

# tools
executable(
  'dcm-dump',
  'tools/dcm-dump.c',
  dependencies : [libdicom_dep],
  install : true,
)
executable(
  'dcm-getframe',
  'tools/dcm-getframe.c',
  dependencies : [libdicom_dep],
  install : true,
)

dcm_dump_man = configure_file(
  input : 'tools/dcm-dump.1.in',
  output : 'dcm-dump.1',
  configuration : version_data,
)
install_man(dcm_dump_man)
dcm_getframe_man = configure_file(
  input : 'tools/dcm-getframe.1.in',
  output : 'dcm-getframe.1',
  configuration : version_data,
)
install_man(dcm_getframe_man)

# docs
subdir('doc/env/bin')
custom_target(
  'html',
  command : [sphinx_build, '@SOURCE_ROOT@/doc/source', '@OUTPUT@'],
  input : [
    'doc/source/api.rst',
    'doc/source/conf.py',
    'doc/source/contributing.rst',
    'doc/source/index.rst',
    'doc/source/installation.rst',
    'doc/source/introduction.rst',
    'doc/source/tools.rst',
    'doc/source/usage.rst',
    'include/dicom/dicom.h',
  ],
  output : 'html',
)

# tests
check_dicom = executable(
  'check_dicom',
  'tests/check_dicom.c',
  dependencies : [check, libdicom_dep],
)
test('check_dicom', check_dicom)<|MERGE_RESOLUTION|>--- conflicted
+++ resolved
@@ -92,14 +92,12 @@
   description : 'Define to the path to the source directory.',
 )
 
-<<<<<<< HEAD
 if cc.has_header('io.h')
     cfg.set('HAVE_IO_H', '1')
 endif
 if cc.has_header('unistd.h')
     cfg.set('HAVE_UNISTD_H', '1')
 endif
-=======
 # we use a constructor attr for dcm_init()
 code = '''#include<stdio.h>
 __attribute__ ((constructor)) void func() { printf("constructor\n"); }
@@ -108,7 +106,6 @@
   'HAS_CONSTRUCTOR',
   cc.compiles(code, name : 'has constructor attribute')
 )
->>>>>>> bc5e2ed3
 
 configure_file(
   output : 'config.h',
